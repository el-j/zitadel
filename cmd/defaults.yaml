--- conflicted
+++ resolved
@@ -3,7 +3,6 @@
   Formatter:
     Format: text
 
-<<<<<<< HEAD
 Database:
   cockroach:
     Host: localhost
@@ -30,12 +29,11 @@
         Cert: ""
         Key: ""
 
-=======
+
 # Exposes metrics on /debug/metrics
 Metrics:
   # Select type otel (OpenTelemetry) or none (disables collection and endpoint)
   Type: otel
->>>>>>> 0ebda7ca
 
 # Port ZITADEL will listen on
 Port: 8080
