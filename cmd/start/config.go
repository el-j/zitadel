--- conflicted
+++ resolved
@@ -68,12 +68,8 @@
 			database.DecodeHook,
 		)),
 	)
-<<<<<<< HEAD
-	logging.OnError(err).Panic("unable to unmarshal config")
-=======
 	logging.OnError(err).Fatal("unable to read config")
 
->>>>>>> 0ebda7ca
 	err = config.Log.SetLogger()
 	logging.OnError(err).Fatal("unable to set logger")
 
