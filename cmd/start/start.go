--- conflicted
+++ resolved
@@ -149,11 +149,7 @@
 		return fmt.Errorf("cannot start queries: %w", err)
 	}
 
-<<<<<<< HEAD
-	authZRepo, err := authz.Start(queries, dbClient, keys.OIDC, config.ExternalSecure, config.Eventstore.AllowOrderByCreationDate)
-=======
 	authZRepo, err := authz.Start(queries, eventstoreClient, dbClient, keys.OIDC, config.ExternalSecure)
->>>>>>> be40eb63
 	if err != nil {
 		return fmt.Errorf("error starting authz repo: %w", err)
 	}
@@ -316,13 +312,6 @@
 	if err != nil {
 		return fmt.Errorf("error creating api %w", err)
 	}
-<<<<<<< HEAD
-	authRepo, err := auth_es.Start(ctx, config.Auth, config.SystemDefaults, commands, queries, dbClient, eventstore, keys.OIDC, keys.User, config.Eventstore.AllowOrderByCreationDate)
-	if err != nil {
-		return fmt.Errorf("error starting auth repo: %w", err)
-	}
-	adminRepo, err := admin_es.Start(ctx, config.Admin, store, dbClient, eventstore, config.Eventstore.AllowOrderByCreationDate)
-=======
 
 	config.Auth.Spooler.Client = dbClient
 	config.Auth.Spooler.Eventstore = eventstore
@@ -334,7 +323,6 @@
 	config.Admin.Spooler.Client = dbClient
 	config.Admin.Spooler.Eventstore = eventstore
 	err = admin_es.Start(ctx, config.Admin, store, dbClient)
->>>>>>> be40eb63
 	if err != nil {
 		return fmt.Errorf("error starting admin repo: %w", err)
 	}
