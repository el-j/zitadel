--- conflicted
+++ resolved
@@ -26,11 +26,8 @@
 		cmds.WriteSecretCommand(rootValues),
 		cmds.BackupCommand(rootValues),
 		cmds.StartDatabase(rootValues),
-<<<<<<< HEAD
+		cmds.ConfigCommand(rootValues, githubClientID, githubClientSecret),
 		cmds.TeardownCommand(rootValues),
-=======
-		cmds.ConfigCommand(rootValues, githubClientID, githubClientSecret),
->>>>>>> c45624d6
 	)
 
 	if err := rootCmd.Execute(); err != nil {
