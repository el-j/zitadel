--- conflicted
+++ resolved
@@ -414,14 +414,11 @@
   public resendMyEmailVerification(): Promise<ResendMyEmailVerificationResponse.AsObject> {
     const req = new ResendMyEmailVerificationRequest();
     return this.grpcService.auth.resendMyEmailVerification(req, null).then((resp) => resp.toObject());
-<<<<<<< HEAD
-=======
   }
 
   public getSupportedLanguages(): Promise<GetSupportedLanguagesResponse.AsObject> {
     const req = new GetSupportedLanguagesRequest();
     return this.grpcService.auth.getSupportedLanguages(req, null).then((resp) => resp.toObject());
->>>>>>> f22b900c
   }
 
   public removeMyPhone(): Promise<RemoveMyPhoneResponse.AsObject> {
