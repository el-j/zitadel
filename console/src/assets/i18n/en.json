{
  "APP_NAME": "ZITADEL",
  "PAGINATOR": {
    "PREVIOUS": "Previous",
    "NEXT": "Next",
    "COUNT": "Total Results",
    "MORE": "More"
  },
  "FOOTER": {
    "LINKS": {
      "CONTACT": "Contact",
      "TOS": "Terms of Service",
      "PP": "Privacy Policy"
    },
    "THEME": {
      "DARK": "Dark",
      "LIGHT": "Light"
    }
  },
  "HOME": {
    "WELCOME": "Get started with ZITADEL",
    "DISCLAIMER": "ZITADEL treats your data confidentially and securely.",
    "DISCLAIMERLINK": "Further information",
    "DOCUMENTATION": {
      "TITLE": "Documentation",
      "DESCRIPTION": "Get started with ZITADEL quickly."
    },
    "GETSTARTED": {
      "TITLE": "Get started with ZITADEL",
      "DESCRIPTION": "Get started with ZITADEL quickly."
    },
    "QUICKSTARTS": {
      "LABEL": "First Steps",
      "TITLE": "Quickstarts",
      "DESCRIPTION": "Get started with ZITADEL quickly."
    },
    "SHORTCUTS": {
      "SHORTCUTS": "Shortcuts",
      "SETTINGS": "Available shortcuts",
      "PROJECTS": "Projects",
      "REORDER": "Hold and drag the tile to move it",
      "ADD": "Hold and drag a tile to add"
    }
  },
  "MENU": {
    "INSTANCE": "Settings",
    "DASHBOARD": "Home",
    "PERSONAL_INFO": "Personal Information",
    "DOCUMENTATION": "Documentation",
    "INSTANCEOVERVIEW": "Instance",
    "ORGS": "Organizations",
<<<<<<< HEAD
=======
    "VIEWS": "Views",
    "EVENTS": "Events",
    "FAILEDEVENTS": "Failed Events",
>>>>>>> aa9518ac
    "ORGANIZATION": "Organization",
    "DOMAINS": "Domains",
    "PROJECT": "Projects",
    "PROJECTOVERVIEW": "Overview",
    "PROJECTGRANTS": "Grants",
    "ROLES": "Roles",
    "GRANTEDPROJECT": "Granted Projects",
    "HUMANUSERS": "Users",
    "MACHINEUSERS": "Service Users",
    "LOGOUT": "Logout All Users",
    "NEWORG": "New Organization",
    "IAMADMIN": "You are an IAM Administrator. Note that you have extended permissions.",
    "SHOWORGS": "Show All Organizations",
    "GRANTS": "Authorizations",
    "ACTIONS": "Actions",
    "PRIVACY": "Privacy",
    "TOS": "Terms of Service",
    "OPENSHORTCUTSTOOLTIP": "Type ? to show keyboard shortcuts",
    "SETTINGS": "Settings",
    "CUSTOMERPORTAL": "Customer Portal"
  },
  "ACTIONS": {
    "ACTIONS": "Actions",
    "FILTER": "Filter",
    "RENAME": "Rename",
    "SET": "Set",
    "COPY": "Copy to Clipboard",
    "COPIED": "Copied to clipboard.",
    "RESET": "Reset",
    "RESETDEFAULT": "Reset to Default",
    "RESETTO": "Reset to: ",
    "RESETCURRENT": "Reset to current",
    "SHOW": "Show",
    "HIDE": "Hide",
    "SAVE": "Save",
    "SAVENOW": "Save now",
    "NEW": "New",
    "ADD": "Add",
    "CREATE": "Create",
    "CONTINUE": "Continue",
    "BACK": "Back",
    "CLOSE": "Close",
    "CLEAR": "Clear",
    "CANCEL": "Cancel",
    "INFO": "Info",
    "OK": "OK",
    "SELECT": "Select",
    "VIEW": "Show",
    "SELECTIONDELETE": "Delete selection",
    "DELETE": "Delete",
    "REMOVE": "Remove",
    "VERIFY": "Verify",
    "FINISH": "Finish",
    "FINISHED": "Close",
    "CHANGE": "Change",
    "REACTIVATE": "Reactivate",
    "ACTIVATE": "Activate",
    "DEACTIVATE": "Deactivate",
    "REFRESH": "Refresh",
    "LOGIN": "Login",
    "EDIT": "Edit",
    "PIN": "Pin / Unpin",
    "CONFIGURE": "Configure",
    "SEND": "Send",
    "NEWVALUE": "New Value",
    "RESTORE": "Restore",
    "CONTINUEWITHOUTSAVE": "Continue without saving",
    "OF": "of",
    "PREVIOUS": "Previous",
    "NEXT": "Next",
    "MORE": "more",
    "STEP": "Step",
    "TABLE": {
      "SHOWUSER": "Show user {{value}}"
    }
  },
  "MEMBERROLES": {
    "IAM_OWNER": "Has control over the whole instance, including all organizations",
    "IAM_OWNER_VIEWER": "Has permission to review the whole instance, including all organizations",
    "IAM_ORG_MANAGER": "Has permission to create and manage organizations",
    "IAM_USER_MANAGER": "Has permission to create and manage users",
    "ORG_OWNER": "Has permission over the whole organization",
    "ORG_USER_MANAGER": "Has permission to create and manage users of the organization",
    "ORG_OWNER_VIEWER": "Has permission to review the whole organization",
    "ORG_USER_PERMISSION_EDITOR": "Has permission to manage user grants",
    "ORG_PROJECT_PERMISSION_EDITOR": "Has permission to manage project grants",
    "ORG_PROJECT_CREATOR": "Has permission to create his own projects and underlying settings",
    "PROJECT_OWNER": "Has permission over the whole project",
    "PROJECT_OWNER_VIEWER": "Has permission to review the whole project",
    "PROJECT_OWNER_GLOBAL": "Has permission over the whole project",
    "PROJECT_OWNER_VIEWER_GLOBAL": "Has permission to review the whole project",
    "PROJECT_GRANT_OWNER": "Has permission to manage the project grant",
    "PROJECT_GRANT_OWNER_VIEWER": "Has permission to review the project grant"
  },
  "OVERLAYS": {
    "ORGSWITCHER": {
      "TEXT": "All organization settings and tables in console are based on a selected organization. Click this button to switch organization or create a new one."
    },
    "INSTANCE": {
      "TEXT": "Click here to get to the instance settings. Note that you have only access to this button if you have enhanced permissions."
    },
    "PROFILE": {
      "TEXT": "Here you can switch between your user accounts and manage your sessions and profile."
    },
    "NAV": {
      "TEXT": "This navigation changes based on your selected organization above or your instance"
    },
    "CONTEXTCHANGED": {
      "TEXT": "Attention! The organization context has changed."
    }
  },
  "FILTER": {
    "TITLE": "Filter",
    "STATE": "Status",
    "DISPLAYNAME": "User Display Name",
    "EMAIL": "Email",
    "USERNAME": "User Name",
    "ORGNAME": "Organization Name",
    "PROJECTNAME": "Project Name",
    "RESOURCEOWNER": "Resource Owner",
    "METHODS": {
      "5": "contains",
      "7": "ends with",
      "1": "equals"
    }
  },
  "KEYBOARDSHORTCUTS": {
    "TITLE": "Keyboard Shortcuts",
    "UNDERORGCONTEXT": "Within organization pages",
    "SIDEWIDE": "Site-wide shortcuts",
    "SHORTCUTS": {
      "HOME": "<strong>G</strong>o to <strong>H</strong>ome",
      "INSTANCE": "<strong>G</strong>o to <strong>I</strong>instance",
      "ORG": "<strong>G</strong>o to <strong>O</strong>rganization",
      "ORGSETTINGS": "<strong>G</strong>o to Organization <strong>S</strong>ettings",
      "ORGSWITCHER": "Change Organization",
      "ME": "Go To own profile",
      "PROJECTS": "<strong>G</strong>o to <strong>P</strong>rojects",
      "USERS": "<strong>G</strong>o to <strong>U</strong>sers",
      "USERGRANTS": "<strong>G</strong>o to <strong>A</strong>uthorizations",
      "ACTIONS": "<strong>G</strong>o to Actions and <strong>F</strong>lows",
      "DOMAINS": "<strong>G</strong>o to <strong>D</strong>omains"
    }
  },
  "RESOURCEID": "Resource Id",
  "NAME": "Name",
  "VERSION": "Version",
  "TABLE": {
    "NOROWS": "No data"
  },
  "ERRORS": {
    "REQUIRED": "Some required fields are missing.",
    "TOKENINVALID": {
      "TITLE": "Your authorization token has expired.",
      "DESCRIPTION": "Click the button below to log in again."
    }
  },
  "USER": {
    "SETTINGS": {
      "TITLE": "Settings",
      "GENERAL": "General",
      "IDP": "Identity Providers",
      "SECURITY": "Password and Security",
      "KEYS": "Keys",
      "PAT": "Personal Access Tokens",
      "USERGRANTS": "Authorizations",
      "MEMBERSHIPS": "Memberships",
      "METADATA": "Metadata"
    },
    "TITLE": "Personal Information",
    "DESCRIPTION": "Manage your information and security settings.",
    "PAGES": {
      "LIST": "Users",
      "TITLE": "User",
      "DESCRIPTION": "Create new users in your organization and manage existing ones.",
      "LISTMACHINE": "Service Users",
      "DESCRIPTIONMACHINE": "Create and manage Service Users of your organization",
      "DETAIL": "Detail",
      "CREATE": "Create",
      "MY": "My Information",
      "LOGINNAMES": "Login names",
      "LOGINMETHODS": "Login methods",
      "LOGINNAMESDESC": "These are your login names:",
      "NOUSER": "No associated user.",
      "REACTIVATE": "Reactivate",
      "DEACTIVATE": "Deactivate",
      "FILTER": "Filter",
      "STATE": "Status",
      "DELETE": "Delete User",
      "UNLOCK": "Unlock User",
      "GENERATESECRET": "Generate Client Secret",
      "REMOVESECRET": "Remove Client Secret",
      "LOCKEDDESCRIPTION": "This user has been locked out due to exceeding the maximum login attempts and must be unlocked to be used again.",
      "DELETEACCOUNT": "Delete Account",
      "DELETEACCOUNT_DESC": "If you perform this action, you will be logged out and will no longer have access to your account. This action is not reversible, so please continue with caution.",
      "DELETEACCOUNT_BTN": "Delete Account",
      "DELETEACCOUNT_SUCCESS": "Account deleted successfully!"
    },
    "DETAILS": {
      "DATECREATED": "Created",
      "DATECHANGED": "Changed"
    },
    "DIALOG": {
      "DELETE_TITLE": "Delete User",
      "DELETE_SELF_TITLE": "Delete Account",
      "DELETE_DESCRIPTION": "You are about to permanently delete a user. Are you sure?",
      "DELETE_SELF_DESCRIPTION": "You are about to permanently delete your personal account. This will log you out and delete your user. This action cannot be undone!",
      "DELETE_AUTH_DESCRIPTION": "You are about to permanently delete your personal account. Are you sure?",
      "TYPEUSERNAME": "Type '{{value}}', to confirm and delete the user.",
      "USERNAME": "Loginname",
      "DELETE_BTN": "Delete permanently"
    },
    "SENDEMAILDIALOG": {
      "TITLE": "Send Email Notification",
      "DESCRIPTION": "Click the button below to send a notification to the current email address or change the email address in the field.",
      "NEWEMAIL": "New email address"
    },
    "SECRETDIALOG": {
      "CLIENTSECRET": "Client Secret",
      "CLIENTSECRET_DESCRIPTION": "Keep your client secret at a safe place as it will disappear once the dialog is closed."
    },
    "TABLE": {
      "DEACTIVATE": "Deactivate",
      "ACTIVATE": "Activate",
      "CHANGEDATE": "Last Modified",
      "CREATIONDATE": "Created At",
      "TYPES": {
        "HUMAN": "Users",
        "MACHINE": "Service Users"
      },
      "FILTER": {
        "0": "Filter for DisplayName",
        "1": "Filter for Username",
        "2": "filter for DisplayName",
        "3": "filter for Username",
        "4": "filter for Email",
        "5": "filter for DisplayName",
        "10": "filter for organization name",
        "12": "filter for project name"
      },
      "EMPTY": "No entries"
    },
    "PASSWORDLESS": {
      "SEND": "Send registration link",
      "TABLETYPE": "Type",
      "TABLESTATE": "Status",
      "NAME": "Name",
      "EMPTY": "No device set",
      "TITLE": "Passwordless Authentication",
      "DESCRIPTION": "Add WebAuthn based Authentication Methods to log onto ZITADEL passwordless.",
      "MANAGE_DESCRIPTION": "Manage the second factor methods of your users.",
      "U2F": "Add method",
      "U2F_DIALOG_TITLE": "Verify authenticator",
      "U2F_DIALOG_DESCRIPTION": "Enter a name for your used passwordless Login",
      "U2F_SUCCESS": "Passwordless Auth created successfully!",
      "U2F_ERROR": "An error during setup occurred!",
      "U2F_NAME": "Authenticator Name",
      "TYPE": {
        "0": "No MFA defined",
        "1": "One Time Password (OTP)",
        "2": "Fingerprint, Security Keys, Face ID and other"
      },
      "STATE": {
        "0": "No State",
        "1": "Not Ready",
        "2": "Ready",
        "3": "Deleted"
      },
      "DIALOG": {
        "DELETE_TITLE": "Remove Passwordless Authentication Method",
        "DELETE_DESCRIPTION": "You are about to delete a passwordless Authentication method. Are you sure?",
        "ADD_TITLE": "Passwordless Authentication",
        "ADD_DESCRIPTION": "Select one of the available options for creating a passwordless authentication method.",
        "SEND_DESCRIPTION": "Send yourself a registration link to your email address.",
        "SEND": "Send registration link",
        "SENT": "The email was successfully delivered. Check your mailbox to continue with the setup.",
        "QRCODE_DESCRIPTION": "Generate QR code for scanning with another device.",
        "QRCODE": "Generate QR code",
        "QRCODE_SCAN": "Scan this QR code to continue with the setup on your device.",
        "NEW_DESCRIPTION": "Use this device to set up Passwordless.",
        "NEW": "Add New"
      }
    },
    "MFA": {
      "TABLETYPE": "Type",
      "TABLESTATE": "Status",
      "NAME": "Name",
      "EMPTY": "No additional factors",
      "TITLE": "Multifactor Authentication",
      "DESCRIPTION": "Add a second factor to ensure optimal security for your account.",
      "MANAGE_DESCRIPTION": "Manage the second factor methods of your users.",
      "ADD": "Add Factor",
      "OTP": "Authenticator App for OTP (One-Time Password)",
      "OTP_DIALOG_TITLE": "Add OTP",
      "OTP_DIALOG_DESCRIPTION": "Scan the QR code with an authenticator app and enter the code below to verify and activate the OTP method.",
      "U2F": "Fingerprint, Security Keys, Face ID and other",
      "U2F_DIALOG_TITLE": "Verify Factor",
      "U2F_DIALOG_DESCRIPTION": "Enter a name for your used universal Multifactor.",
      "U2F_SUCCESS": "Factor added successfully!",
      "U2F_ERROR": "An error during setup occurred!",
      "U2F_NAME": "Authenticator Name",
      "TYPE": {
        "0": "No MFA defined",
        "1": "One Time Password (OTP)",
        "2": "Fingerprint, Security Keys, Face ID and other"
      },
      "STATE": {
        "0": "No State",
        "1": "Not Ready",
        "2": "Ready",
        "3": "Deleted"
      },
      "DIALOG": {
        "MFA_DELETE_TITLE": "Remove Secondfactor",
        "MFA_DELETE_DESCRIPTION": "You are about to delete a second factor. Are you sure?",
        "ADD_MFA_TITLE": "Add Second Factor",
        "ADD_MFA_DESCRIPTION": "Select one of the following options."
      }
    },
    "EXTERNALIDP": {
      "TITLE": "External Identity Providers",
      "DESC": "",
      "IDPCONFIGID": "IDP Config ID",
      "IDPNAME": "IDP Name",
      "USERDISPLAYNAME": "External Name",
      "EXTERNALUSERID": "External User ID",
      "EMPTY": "No external IDP found",
      "DIALOG": {
        "DELETE_TITLE": "Remove IDP",
        "DELETE_DESCRIPTION": "You are about to delete an Identity Provider from a user. Do you really want to continue?"
      }
    },
    "CREATE": {
      "TITLE": "Create a New User",
      "DESCRIPTION": "Please provide the necessary information.",
      "NAMEANDEMAILSECTION": "Name and E-mail",
      "GENDERLANGSECTION": "Gender and Language",
      "PHONESECTION": "Phone numbers",
      "PASSWORDSECTION": "Initial Password",
      "ADDRESSANDPHONESECTION": "Phone number",
      "INITMAILDESCRIPTION": "If both options are selected, no email for initialization will be sent. If only one of the options is selected, a mail to provide / verify the data will be sent."
    },
    "CODEDIALOG": {
      "TITLE": "Verify Phone Number",
      "DESCRIPTION": "Enter the code you received by text message to verify your phone number.",
      "CODE": "Code"
    },
    "DATA": {
      "STATE": "Status",
      "STATE0": "Unknown",
      "STATE1": "Active",
      "STATE2": "Inactive",
      "STATE3": "Deleted",
      "STATE4": "Locked",
      "STATE5": "Suspended",
      "STATE6": "Initial"
    },
    "PROFILE": {
      "TITLE": "Profile",
      "EMAIL": "E-mail",
      "PHONE": "Phone number",
      "PHONE_HINT": "Use 00 or the + symbol followed by the calling country code, or select the country from the dropdown and finally enter the phone number",
      "USERNAME": "User Name",
      "CHANGEUSERNAME": "modify",
      "CHANGEUSERNAME_TITLE": "Change username",
      "CHANGEUSERNAME_DESC": "Enter the new name in the field below.",
      "FIRSTNAME": "First Name",
      "LASTNAME": "Last Name",
      "NICKNAME": "Nickname",
      "DISPLAYNAME": "Display Name",
      "PREFERRED_LANGUAGE": "Language",
      "GENDER": "Gender",
      "PASSWORD": "Password",
      "AVATAR": {
        "UPLOADTITLE": "Upload your Profile Picture",
        "UPLOADBTN": "Choose file",
        "UPLOAD": "Upload",
        "CURRENT": "Current Picture",
        "PREVIEW": "Preview",
        "DELETESUCCESS": "Deleted successfully!",
        "CROPPERERROR": "An error while uploading your file occurred. Try a different format and size if necessary."
      },
      "COUNTRY": "Country"
    },
    "MACHINE": {
      "TITLE": "Service User Details",
      "USERNAME": "User Name",
      "NAME": "Name",
      "DESCRIPTION": "Description",
      "KEYSTITLE": "Keys",
      "KEYSDESC": "Define your keys and add an optional expiration date.",
      "TOKENSTITLE": "Personal Access Tokens",
      "TOKENSDESC": "Personal access tokens function like ordinary OAuth access tokens.",
      "ID": "Key ID",
      "TYPE": "Type",
      "EXPIRATIONDATE": "Expiration date",
      "CHOOSEDATEAFTER": "Enter a valid expiration after",
      "CHOOSEEXPIRY": "Select an expiration date",
      "CREATIONDATE": "Creation Date",
      "KEYDETAILS": "Key Details",
      "ACCESSTOKENTYPE": "Access Token Type",
      "ACCESSTOKENTYPES": {
        "0": "Bearer",
        "1": "JWT"
      },
      "ADD": {
        "TITLE": "Add Key",
        "DESCRIPTION": "Select your key type and choose an optional expiration date."
      },
      "ADDED": {
        "TITLE": "The key was created",
        "DESCRIPTION": "Download the key as it won't be visible after closing this dialog!"
      },
      "KEYTYPES": {
        "1": "JSON"
      },
      "DIALOG": {
        "DELETE_KEY": {
          "TITLE": "Delete Key",
          "DESCRIPTION": "Do you want to delete the selected key? This cannot be undone."
        }
      }
    },
    "PASSWORD": {
      "TITLE": "Password",
      "LABEL": "A secure password helps to protect the account",
      "DESCRIPTION": "Enter the new password according to the policy below.",
      "OLD": "Current Password",
      "NEW": "New Password",
      "CONFIRM": "Confirm New Password",
      "NEWINITIAL": "Password",
      "CONFIRMINITIAL": "Confirm Password",
      "RESET": "Reset Current Password",
      "SET": "Set New Password",
      "RESENDNOTIFICATION": "Send Password Reset Link",
      "REQUIRED": "Some required fields are missing.",
      "MINLENGTHERROR": "Has to be at least {{value}} characters long.",
      "NOTEQUAL": "The passwords provided do not match."
    },
    "ID": "ID",
    "EMAIL": "E-mail",
    "PHONE": "Phone number",
    "PHONEEMPTY": "No phone number defined",
    "PHONEVERIFIED": "Phone number verified.",
    "EMAILVERIFIED": "Email verified",
    "NOTVERIFIED": "not verified",
    "PREFERRED_LOGINNAME": "Preferred Loginname",
    "ISINITIAL": "This users email is not verified yet.",
    "LOGINMETHODS": {
      "TITLE": "Contact Information",
      "DESCRIPTION": "The provided information is used to send important information, like password reset e-mails to you.",
      "EMAIL": {
        "TITLE": "E-mail",
        "VALID": "validated",
        "ISVERIFIED": "Email Verified",
        "ISVERIFIEDDESC": "If the email is indicated as verified, no email verification request will be made.",
        "RESEND": "Resend Verification E-mail",
        "EDITTITLE": "Change Email",
        "EDITDESC": "Enter the new email in the field below."
      },
      "PHONE": {
        "TITLE": "Phone",
        "VALID": "validated",
        "RESEND": "Resend Verification Text Message",
        "EDITTITLE": "Change number",
        "EDITVALUE": "Phone number",
        "EDITDESC": "Enter the new phone number in the field below.",
        "DELETETITLE": "Delete phone number",
        "DELETEDESC": "Do you really want to delete the phone number"
      },
      "RESENDCODE": "Resend Code",
      "ENTERCODE": "Verify",
      "ENTERCODE_DESC": "Verify Code"
    },
    "GRANTS": {
      "TITLE": "User Grants",
      "DESCRIPTION": "Grant this user access to certain projects",
      "CREATE": {
        "TITLE": "Create User Grant",
        "DESCRIPTION": "Search for the organization, the project and the corresponding project roles."
      },
      "PROJECTNAME": "Project Name",
      "PROJECT-OWNED": "Project",
      "PROJECT-GRANTED": "Granted project",
      "FILTER": {
        "0": "filter for user",
        "1": "filter for domain",
        "2": "filter for projectname",
        "3": "filter for rolename"
      }
    },
    "VALIDATION": {
      "INVALIDPATTERN": "The password does not fulfil the defined rules.",
      "NOTANEMAIL": "The given value is not an e-mail address",
      "REQUIRED": "The input field is empty.",
      "MINLENGTH": "The password has to be at least {{requiredLength}} characters long.",
      "NOEMAIL": "The user name cannot be an e-mail address.",
      "UPPERCASEMISSING": "Must include an uppercase character.",
      "LOWERCASEMISSING": "Must include a lowercase character.",
      "SYMBOLERROR": "Must include a symbol or punctuation mark.",
      "NUMBERERROR": "Must include a digit."
    },
    "STATE": {
      "0": "Unknown",
      "1": "Active",
      "2": "Inactive",
      "3": "Deleted",
      "4": "Locked",
      "5": "Suspended",
      "6": "Initial"
    },
    "SEARCH": {
      "ADDITIONAL": "Loginname (current organization)",
      "ADDITIONAL-EXTERNAL": "Loginname (external organization)"
    },
    "TARGET": {
      "SELF": "If you want to grant a user of an other organization",
      "EXTERNAL": "To grant a user of your organization",
      "CLICKHERE": "click here"
    },
    "SIGNEDOUT": "You are signed out. Click the button \"Sign In\" to sign in again.",
    "SIGNEDOUT_BTN": "Sign In",
    "EDITACCOUNT": "Edit Account",
    "ADDACCOUNT": "Log in With Another Account",
    "RESENDINITIALEMAIL": "Send new initialization mail",
    "RESENDEMAILNOTIFICATION": "Resend Email notification",
    "TOAST": {
      "CREATED": "User created successfully.",
      "SAVED": "Profile saved successfully.",
      "USERNAMECHANGED": "Username changed.",
      "EMAILSAVED": "E-mail saved successfully.",
      "INITEMAILSENT": "Initialization mail sent.",
      "PHONESAVED": "Phone saved successfully.",
      "PHONEREMOVED": "Phone has been removed.",
      "PHONEVERIFIED": "Phone verified successfully.",
      "PHONEVERIFICATIONSENT": "Phone verification code sent.",
      "EMAILVERIFICATIONSENT": "E-mail verification code sent.",
      "OTPREMOVED": "OTP removed.",
      "U2FREMOVED": "Factor removed.",
      "PASSWORDLESSREMOVED": "Passwordless removed.",
      "INITIALPASSWORDSET": "Initial password set.",
      "PASSWORDNOTIFICATIONSENT": "Password change notification sent.",
      "PASSWORDCHANGED": "Password changed successfully.",
      "REACTIVATED": "User reactivated.",
      "DEACTIVATED": "User deactivated.",
      "SELECTEDREACTIVATED": "Selected users reactivated.",
      "SELECTEDDEACTIVATED": "Selected users deactivated.",
      "SELECTEDKEYSDELETED": "Selected keys deleted.",
      "KEYADDED": "Key added!",
      "MACHINEADDED": "Service User created!",
      "DELETED": "User deleted successfully!",
      "UNLOCKED": "User unlocked successfully!",
      "PASSWORDLESSREGISTRATIONSENT": "Registration Link sent successfully.",
      "SECRETGENERATED": "Secret generated successfully!",
      "SECRETREMOVED": "Secret removed successfully!"
    },
    "MEMBERSHIPS": {
      "TITLE": "ZITADEL Manager Roles",
      "DESCRIPTION": "These are all member grants of the user. You can modify them also on organization, project, or IAM detail pages.",
      "ORGCONTEXT": "You see all organizations and projects that are related to the currently selected organization.",
      "USERCONTEXT": "You see all organizations and projects to which you are authorized. Including other organizations.",
      "CREATIONDATE": "Creation Date",
      "CHANGEDATE": "Last Modified",
      "DISPLAYNAME": "Display Name",
      "REMOVE": "Remove",
      "TYPE": "Type",
      "ORGID": "Organization ID",
      "UPDATED": "The membership was updated.",
      "NOPERMISSIONTOEDIT": "You are missing the required permissions to edit roles!",
      "TYPES": {
        "UNKNOWN": "Unknown",
        "ORG": "Organization",
        "PROJECT": "Project",
        "GRANTEDPROJECT": "Granted Project"
      }
    },
    "PERSONALACCESSTOKEN": {
      "ID": "ID",
      "TOKEN": "Token",
      "ADD": {
        "TITLE": "Generate new Personal Access Token",
        "DESCRIPTION": "Define a custom expiration for the token.",
        "CHOOSEEXPIRY": "Select an expiration date",
        "CHOOSEDATEAFTER": "Enter a valid expiration after"
      },
      "ADDED": {
        "TITLE": "Personal Access Token",
        "DESCRIPTION": "Make sure to copy your personal access token. You won't be able to see it again!"
      },
      "DELETE": {
        "TITLE": "Delete Token",
        "DESCRIPTION": "You are about to delete the personal access token. Are you sure?"
      },
      "DELETED": "Token deleted with success."
    }
  },
  "METADATA": {
    "TITLE": "Metadata",
    "DESCRIPTION": "",
    "KEY": "Key",
    "VALUE": "Value",
    "ADD": "New Entry",
    "SAVE": "Save",
    "EMPTY": "No metadata",
    "SETSUCCESS": "Element saved successfully",
    "REMOVESUCCESS": "Element deleted successfully"
  },
  "FLOWS": {
    "TITLE": "Actions and Flows",
    "DESCRIPTION": "Define scripts to execute on a certain event.",
    "ACTIONSTITLE": "Actions",
    "ACTIONSDESCRIPTION": "These are your scripts that you can run in the flows.",
    "FLOWSTITLE": "Flows",
    "FLOWSDESCRIPTION": "Flows of a certain type execute actions at the time of a trigger.",
    "ID": "ID",
    "NAME": "Name",
    "STATE": "State",
    "STATES": {
      "0": "no status",
      "1": "inactive",
      "2": "active"
    },
    "ADDTRIGGER": "Add trigger",
    "FLOWCHANGED": "The flow was changed successfully",
    "FLOWCLEARED": "The flow was reset successfully",
    "TIMEOUT": "Timeout",
    "TIMEOUTINSEC": "Timeout in seconds",
    "ALLOWEDTOFAIL": "Allowed To Fail",
    "SCRIPT": "Script",
    "FLOWTYPE": "Flow Type",
    "TRIGGERTYPE": "Trigger Type",
    "ACTIONS": "Actions",
    "ACTIONSMAX": "Based on your Tier, you have available a limited Number of Actions ({{value}}). Make sure to deactivate those you are not in need or consider upgrading your tier.",
    "DIALOG": {
      "ADD": {
        "TITLE": "Create an Action"
      },
      "UPDATE": {
        "TITLE": "Update Action"
      },
      "DELETEACTION": {
        "TITLE": "Delete Action?",
        "DESCRIPTION": "You are about to delete an action. This cannot be reverted. Are you sure?",
        "DELETE_SUCCESS": "Action deleted successfully."
      },
      "CLEAR": {
        "TITLE": "Clear flow?",
        "DESCRIPTION": "You are about to reset the flow along with its triggers and actions. This change cannot be restored. Are you sure?"
      },
      "REMOVEACTIONSLIST": {
        "TITLE": "Delete selected Actions?",
        "DESCRIPTION": "Are you sure you want to delete the selected actions from the flow?"
      }
    },
    "TOAST": {
      "ACTIONSSET": "Actions set",
      "ACTIONREACTIVATED": "Actions reactivated with success",
      "ACTIONDEACTIVATED": "Actions deactivated with success"
    }
  },
  "IAM": {
    "TITLE": "Instance",
    "DESCRIPTION": "Manage your instance settings and Organizations",
    "POLICIES": {
      "TITLE": "System Policies and Access Settings",
      "DESCRIPTION": "Manage your global Policies and Management Access Settings."
    },
    "EVENTSTORE": {
      "TITLE": "IAM Storage Administration",
      "DESCRIPTION": "Manage your ZITADEL views and failed events."
    },
    "MEMBER": {
      "TITLE": "Managers",
      "DESCRIPTION": "These Managers are allowed to make changes in your instance."
    },
    "PAGES": {
      "STATE": "Status",
      "DOMAINLIST": "Domains"
    },
    "STATE": {
      "0": "Unspecified",
      "1": "Creating",
      "2": "Running",
      "3": "Stopping",
      "4": "Stopped"
    },
    "VIEWS": {
      "TITLE": "Views",
      "DESCRIPTION": "This card shows your ZITADEL views.",
      "VIEWNAME": "Name",
      "DATABASE": "Database",
      "SEQUENCE": "Sequence",
      "EVENTTIMESTAMP": "Timestamp",
      "LASTSPOOL": "Successful spool",
      "ACTIONS": "Actions",
      "CLEAR": "Clear",
      "CLEARED": "View was successfully cleared!",
      "DIALOG": {
        "VIEW_CLEAR_TITLE": "Clear View",
        "VIEW_CLEAR_DESCRIPTION": "You are about to clear a view. Clearing a view creates a process during which data is possibly not available for endusers. Are you really sure?"
      }
    },
    "FAILEDEVENTS": {
      "TITLE": "Failed Events",
      "DESCRIPTION": "This card shows your failed events.",
      "VIEWNAME": "Name",
      "DATABASE": "Database",
      "FAILEDSEQUENCE": "Failed Sequence",
      "FAILURECOUNT": "Failure Count",
      "LASTFAILED": "Last failed at",
      "ERRORMESSAGE": "Error Message",
      "ACTIONS": "Actions",
      "DELETE": "Remove",
      "DELETESUCCESS": "Failed events removed."
    },
    "EVENTS": {
      "TITLE": "Events",
      "DESCRIPTION": "This view shows all occured events.",
      "EDITOR": "Editor",
      "EDITORID": "Editor ID",
      "AGGREGATE": "Aggregate",
      "AGGREGATEID": "Aggregate ID",
      "AGGREGATETYPE": "Aggregate Type",
      "RESOURCEOWNER": "Resource Owner",
      "SEQUENCE": "Sequence",
      "CREATIONDATE": "Created At",
      "TYPE": "Type",
      "PAYLOAD": "Payload",
      "FILTERS": {
        "BTN": "Filter",
        "USER": {
          "IDLABEL": "ID",
          "CHECKBOX": "Filter by Editor"
        },
        "AGGREGATE": {
          "TYPELABEL": "Aggregate Type",
          "IDLABEL": "ID",
          "CHECKBOX": "Filter by Aggregate"
        },
        "TYPE": {
          "TYPELABEL": "Type",
          "CHECKBOX": "Filter by Type"
        },
        "RESOURCEOWNER": {
          "LABEL": "ID",
          "CHECKBOX": "Filter by Resource Owner"
        },
        "SEQUENCE": {
          "LABEL": "Sequence",
          "CHECKBOX": "Filter by Sequence",
          "SORT": "Sorting",
          "ASC": "Ascending",
          "DESC": "Descending"
        },
        "CREATIONDATE": {
          "LABEL": "Creation Date",
          "CHECKBOX": "Filter by Creation Date"
        },
        "OTHER": "other",
        "OTHERS": "others"
      },
      "DIALOG": {
        "TITLE": "Event Detail"
      }
    },
    "TOAST": {
      "MEMBERREMOVED": "Manager removed.",
      "MEMBERSADDED": "Managers added.",
      "MEMBERADDED": "Manager added.",
      "MEMBERCHANGED": "Manager changed.",
      "ROLEREMOVED": "Role removed.",
      "ROLECHANGED": "Role changed.",
      "REACTIVATED": "Reactivated",
      "DEACTIVATED": "Deactivated"
    }
  },
  "ORG": {
    "PAGES": {
      "NAME": "Name",
      "ID": "ID",
      "CREATIONDATE": "Creation Date",
      "DATECHANGED": "Changed",
      "FILTER": "Filter",
      "FILTERPLACEHOLDER": "Filter for the name",
      "LIST": "Organizations",
      "LISTDESCRIPTION": "Choose an organization.",
      "ACTIVE": "Active",
      "CREATE": "Create Organization",
      "DEACTIVATE": "Deactivate Organization",
      "REACTIVATE": "Reactivate Organization",
      "NOPERMISSION": "You don't have the permission to access organization settings.",
      "USERSELFACCOUNT": "Use your personal account as organization owner",
      "ORGDETAIL_TITLE": "Enter the name and domain of your new organization.",
      "ORGDETAIL_TITLE_WITHOUT_DOMAIN": "Enter the name of your new organization.",
      "ORGDETAILUSER_TITLE": "Configure Organization Owner",
      "DELETE": "Delete organization",
      "DEFAULTLABEL": "Default",
      "SETASDEFAULT": "Set as default organization",
      "DEFAULTORGSET": "Default organization changed successfully",
      "RENAME": {
        "ACTION": "Rename",
        "TITLE": "Rename Organization",
        "DESCRIPTION": "Enter the new name for your organization",
        "BTN": "Rename"
      },
      "ORGDOMAIN": {
        "TITLE": "Organization Domain Ownership Verification",
        "VERIFICATION": "To verify the ownership of your domain, you need to download a verification file and upload it at the provided URL listed below, or place a TXT Record DNS entry for the provided URL. To complete, click the button to verify.",
        "VERIFICATION_SKIP": "You can skip verification for now and continue to create your organization, but in order to use your organization this step has to be completed!",
        "VERIFICATION_VALIDATION_DESC": "The tokens are checked regularly to ensure you are still owner of the domain.",
        "VERIFICATION_NEWTOKEN_TITLE": "Request New Token",
        "VERIFICATION_NEWTOKEN_DESC": "If you want to request a new token, select you preferred method. If you want to validate a persisting token, click the button above.",
        "VERIFICATION_VALIDATION_ONGOING": "A verification token has already been requested. Click on the button to trigger a verification check.",
        "VERIFICATION_VALIDATION_ONGOING_TYPE": "Type of the token:",
        "VERIFICATION_SUCCESSFUL": "Domain successfully verified!",
        "REQUESTNEWTOKEN": "Request new token",
        "TYPES": {
          "1": "HTTP",
          "2": "DNS"
        }
      },
      "DOWNLOAD_FILE": "Download File",
      "SELECTORGTOOLTIP": "Select this organization.",
      "PRIMARYDOMAIN": "Primary Domain",
      "STATE": "State",
      "USEPASSWORD": "Set Initial Password",
      "USEPASSWORDDESC": "The user does not have to set the password during initialization."
    },
    "LIST": {
      "TITLE": "Organizations",
      "DESCRIPTION": "These are the organizations on your instance"
    },
    "DOMAINS": {
      "NEW": "Add Domain",
      "TITLE": "Domains",
      "DESCRIPTION": "Configure your domains. This domain can be used to log in with your users.",
      "SETPRIMARY": "Set as Primary",
      "DELETE": {
        "TITLE": "Delete Domain",
        "DESCRIPTION": "You are about to delete one of your domains. Note that your users can no longer use this domain for their login."
      },
      "ADD": {
        "TITLE": "Add Domain",
        "DESCRIPTION": "You are about to add a domain for your organization. After successful process, you users will be able to use the domain for their login."
      }
    },
    "STATE": {
      "0": "Not defined",
      "1": "Active",
      "2": "Deactivated",
      "3": "Removed"
    },
    "MEMBER": {
      "TITLE": "Organization Managers",
      "DESCRIPTION": "Define the users who can change your organizations preferences."
    },
    "TOAST": {
      "UPDATED": "Organization updated successfully.",
      "DEACTIVATED": "Organization deactivated.",
      "REACTIVATED": "Organization reactivated.",
      "DOMAINADDED": "Added domain.",
      "DOMAINREMOVED": "Removed domain.",
      "MEMBERADDED": "Manager added.",
      "MEMBERREMOVED": "Manager removed.",
      "MEMBERCHANGED": "Manager changed.",
      "SETPRIMARY": "Primary domain set.",
      "DELETED": "Organisation deleted successfully",
      "ORG_WAS_DELETED": "Organisation has been deleted."
    },
    "DIALOG": {
      "DEACTIVATE": {
        "TITLE": "Deactivate organization",
        "DESCRIPTION": "You are about to deactivate your organization. Users won't be able to login afterwards. Are you sure to proceed?"
      },
      "REACTIVATE": {
        "TITLE": "Reactivate organization",
        "DESCRIPTION": "You are about to reactivate your organization. Users will be able to login again. Are you sure to proceed?"
      },
      "DELETE": {
        "TITLE": "Delete organization",
        "DESCRIPTION": "You are about to delete your organization. This initiates a process where all organization related data will be deleted. You can not revert this action as for now.",
        "TYPENAME": "Type '{{value}}', to delete your organization.",
        "ORGNAME": "Name",
        "BTN": "Delete"
      }
    }
  },
  "SETTINGS": {
    "INSTANCE": {
      "TITLE": "Settings",
      "DESCRIPTION": "These settings will apply to all your organizations unless they have been overridden."
    },
    "ORG": {
      "TITLE": "Organization Settings",
      "DESCRIPTION": "These settings extend and overwrite your instance settings."
    },
    "LIST": {
      "GENERAL": "General",
      "LOGIN": "Login Behavior and Security",
      "LOCKOUT": "Lockout",
      "COMPLEXITY": "Password complexity",
      "NOTIFICATIONS": "Notification settings",
      "NOTIFICATIONS_DESC": "SMTP and SMS Settings",
      "MESSAGETEXTS": "Message Texts",
      "IDP": "Identity Providers",
      "DOMAIN": "Domain settings",
      "LOGINTEXTS": "Login Interface Texts",
      "BRANDING": "Branding",
      "PRIVACYPOLICY": "Privacy Policy",
      "OIDC": "OIDC Token lifetime and expiration",
      "SECRETS": "Secret Appearance",
      "SECURITY": "Security settings",
      "VIEWS": "Views",
      "FAILEDEVENTS": "Failed Events"
    },
    "GROUPS": {
      "NOTIFICATIONS": "Notifications",
      "LOGIN": "Login and Access",
      "DOMAIN": "Domain",
      "TEXTS": "Texts and Languages",
      "APPEARANCE": "Appearance",
      "OTHER": "Other",
      "STORAGE": "Storage"
    }
  },
  "SETTING": {
    "DEFAULTLANGUAGE": "Default Language",
    "LANGUAGE": {
      "de": "Deutsch",
      "it": "Italiano",
      "en": "English",
      "fr": "Français",
      "zh": "简体中文",
      "pl": "Polski"
    },
    "SMTP": {
      "TITLE": "SMTP Settings",
      "SENDERADDRESS": "Sender Email Address",
      "SENDERNAME": "Sender Name",
      "HOSTANDPORT": "Host And Port",
      "USER": "User",
      "PASSWORD": "Password",
      "SETPASSWORD": "Set SMTP Password",
      "PASSWORDSET": "SMTP Password was set successfully.",
      "TLS": "Transport Layer Security (TLS)",
      "SAVED": "Saved successfully!",
      "REQUIREDWARN": "To send notifications from your domain, you have to enter your SMTP data."
    },
    "SMS": {
      "TITLE": "SMS Settings",
      "PROVIDERS": "Providers",
      "PROVIDER": "SMS Provider",
      "ADDPROVIDER": "Add SMS Provider",
      "ADDPROVIDERDESCRIPTION": "Choose one of the available providers and enter the required data.",
      "REMOVEPROVIDER": "Remove Provider",
      "REMOVEPROVIDER_DESC": "You are about to delete a provider configuration. Do you want to continue?",
      "SMSPROVIDERSTATE": {
        "0": "Unspecified",
        "1": "Active",
        "2": "Inactive"
      },
      "ACTIVATED": "Provider activated.",
      "DEACTIVATED": "Provider deactivated.",
      "TWILIO": {
        "SID": "Sid",
        "TOKEN": "Token",
        "SENDERNUMBER": "Sender Number",
        "ADDED": "Twilio added successfully.",
        "REMOVED": "Twilio removed",
        "CHANGETOKEN": "Change Token",
        "SETTOKEN": "Set Token",
        "TOKENSET": "Token successfully set."
      }
    },
    "OIDC": {
      "TITLE": "OIDC Settings",
      "ACCESSTOKENLIFETIME": "Access Token Lifetime",
      "IDTOKENLIFETIME": "Id Token Lifetime",
      "REFRESHTOKENEXPIRATION": "Refresh Token Expiration",
      "REFRESHTOKENIDLEEXPIRATION": "Refresh Token Idle Expiration",
      "INHOURS": "hours",
      "INDAYS": "Days"
    },
    "SECRETS": {
      "TITLE": "Secret Appearance",
      "TYPES": "Secret Types",
      "TYPE": {
        "1": "Initialization Mail",
        "2": "Email verification",
        "3": "Phone verification",
        "4": "Password Reset",
        "5": "Passwordless Initialization",
        "6": "App Secret"
      },
      "ADDGENERATOR": "Define Secret Appearance",
      "GENERATORTYPE": "Type",
      "EXPIRY": "Expiration (in hours)",
      "INCLUDEDIGITS": "Include Numbers",
      "INCLUDESYMBOLS": "Include Symbols",
      "INCLUDELOWERLETTERS": "Include Lower letters",
      "INCLUDEUPPERLETTERS": "Include Upper letters",
      "LENGTH": "Length",
      "UPDATED": "Settings updated."
    },
    "SECURITY": {
      "DESCRIPTION": "This setting sets the CSP to allow framing from a set of allowed domains. Note that by enabling the use of iFrames, you run the risk of allowing clickjacking.",
      "IFRAMEENABLED": "Allow iFrame",
      "ALLOWEDORIGINS": "Allowed URLs"
    },
    "DIALOG": {
      "RESET": {
        "DEFAULTTITLE": "Reset Setting",
        "DEFAULTDESCRIPTION": "You are about to reset your settings to the default configuration of your instance. Are you sure you want to continue?",
        "LOGINPOLICY_DESCRIPTION": "Warning: If your continue, Identity Provider settings will be reset to the instance setting too."
      }
    }
  },
  "POLICY": {
    "TITLE": "Explore Settings",
    "DESCRIPTION": "Pre-packaged settings that enhance your security.",
    "APPLIEDTO": "Applied to",
    "PWD_COMPLEXITY": {
      "TITLE": "Password Complexity",
      "DESCRIPTION": "Ensures that all set passwords correspond to a specific pattern",
      "SYMBOLANDNUMBERERROR": "Must consist of a digit and a symbol/punctuation mark.",
      "SYMBOLERROR": "Must include a symbol/punctuation mark.",
      "NUMBERERROR": "Must include a digit.",
      "PATTERNERROR": "The password does not meet the required pattern."
    },
    "NOTIFICATION": {
      "TITLE": "Notification",
      "DESCRIPTION": "Determines on which changes, notifications will be sent.",
      "PASSWORDCHANGE": "Password change"
    },
    "PRIVATELABELING": {
      "TITLE": "Branding",
      "DESCRIPTION": "Give the login your personalized style and modify its behavior.",
      "PREVIEW_DESCRIPTION": "Changes of the policy will automatically deployed to preview environment.",
      "BTN": "Select File",
      "ACTIVATEPREVIEW": "Apply configuration",
      "DARK": "Dark Mode",
      "LIGHT": "Light Mode",
      "CHANGEVIEW": "Change View",
      "ACTIVATED": "Policy changes are now LIVE",
      "THEME": "Theme",
      "COLORS": "Colors",
      "FONT": "Font",
      "ADVANCEDBEHAVIOR": "Advanced Behavior",
      "DROP": "Drop image here or",
      "RELEASE": "Release",
      "DROPFONT": "Drop font file here",
      "RELEASEFONT": "Release",
      "USEOFLOGO": "Your Logo will be used in the Login as well as emails, while the icon is used for smaller UI elements like in the organization switcher in console",
      "MAXSIZE": "The maximum size is limited to 524kB",
      "EMAILNOSVG": "The SVG file format is not supported in emails. Therefore upload your logo in PNG or other supported format.",
      "MAXSIZEEXCEEDED": "Maximum size of 524kB exceeded.",
      "NOSVGSUPPORTED": "SVG are not supported!",
      "FONTINLOGINONLY": "The font is currently only displayed in the login interface.",
      "VIEWS": {
        "PREVIEW": "Preview",
        "CURRENT": "Current Configuration"
      },
      "PREVIEW": {
        "TITLE": "Login",
        "SECOND": "login with your ZITADEL-Account.",
        "ERROR": "User could not be found!",
        "PRIMARYBUTTON": "next",
        "SECONDARYBUTTON": "register"
      }
    },
    "PWD_AGE": {
      "TITLE": "Password Aging",
      "DESCRIPTION": "You can set a policy for the aging of passwords. This policy emits a warning after the specific aging time has elapsed."
    },
    "PWD_LOCKOUT": {
      "TITLE": "Lockout Policy",
      "DESCRIPTION": "Set a maximum number of password-retries, after which accounts will be blocked."
    },
    "DOMAIN_POLICY": {
      "TITLE": "Domain Settings"
    },
    "PRIVATELABELING_POLICY": {
      "TITLE": "Branding",
      "BTN": "Select File",
      "DESCRIPTION": "Customize the appearance of the Login",
      "ACTIVATEPREVIEW": "Activate Configuration"
    },
    "LOGIN_POLICY": {
      "TITLE": "Login Settings",
      "DESCRIPTION": "Define how Users can be authenticated and configure Identity Providers",
      "DESCRIPTIONCREATEADMIN": "Users can choose from the available identity providers below.",
      "DESCRIPTIONCREATEMGMT": "Users can choose from the available identity providers below. Note: You can use System-set providers as well as providers set for your organization only.",
      "ADVANCED": "Advanced",
      "LIFETIMEDURATIONS": "Login Lifetimes",
      "SAVED": "Saved successfully!"
    },
    "PRIVACY_POLICY": {
      "TITLE": "Privacy Policy and TOS",
      "DESCRIPTION": "Set your Privacy Policy and Terms of Service Links",
      "TOSLINK": "Link to Terms of Service",
      "POLICYLINK": "Link to Privacy Policy",
      "HELPLINK": "Link to Help",
      "SAVED": "Saved successfully!",
      "RESET_TITLE": "Restore Default Values",
      "RESET_DESCRIPTION": "You are about to restore the default Links for TOS and Privacy Policy. Do you really want to continue?"
    },
    "LOGIN_TEXTS": {
      "TITLE": "Login Interface Texts",
      "DESCRIPTION": "Define your texts for the login interfaces. If texts are empty, the default Value shown as the placeholder will be used.",
      "DESCRIPTION_SHORT": "Define your texts for the login interfaces.",
      "NEWERVERSIONEXISTS": "Newer Version exists",
      "CURRENTDATE": "Current configuration",
      "CHANGEDATE": "Newer Version from",
      "KEYNAME": "Login Screen / Interface",
      "RESET_TITLE": "Restore Default Values",
      "RESET_DESCRIPTION": "You are about to restore all default values. All changes you have made will be permanently deleted. Do you really want to continue?",
      "UNSAVED_TITLE": "Continue without saving?",
      "UNSAVED_DESCRIPTION": "Your have made changes without saving. Do you want to save now?",
      "LOCALE": "Locale Code",
      "LOCALES": {
        "de": "Deutsch",
        "en": "English",
        "it": "Italiano",
        "fr": "Français",
        "zh": "简体中文",
        "pl": "Polski"
      },
      "KEYS": {
        "emailVerificationDoneText": "Email verification done",
        "emailVerificationText": "Email verification",
        "externalUserNotFoundText": "External user not found",
        "footerText": "Footer",
        "initMfaDoneText": "Initialize MFA done",
        "initMfaOtpText": "Initialize MFA",
        "initMfaPromptText": "Initialize MFA Prompt",
        "initMfaU2fText": "Initialize Universal Second Factor",
        "initPasswordDoneText": "Initialize password done",
        "initPasswordText": "Initialize password",
        "initializeDoneText": "Initialize user done",
        "initializeUserText": "Initialize user",
        "linkingUserDoneText": "Linking user done",
        "loginText": "Login",
        "logoutText": "Logout",
        "mfaProvidersText": "MFA Providers",
        "passwordChangeDoneText": "Password change done",
        "passwordChangeText": "Password change",
        "passwordResetDoneText": "Password reset done",
        "passwordText": "Password",
        "registrationOptionText": "Registration Options",
        "registrationOrgText": "Register Org",
        "registrationUserText": "Register User",
        "selectAccountText": "Select Account",
        "successLoginText": "Login with success",
        "usernameChangeDoneText": "Username change done",
        "usernameChangeText": "Username change",
        "verifyMfaOtpText": "Verify OTP",
        "verifyMfaU2fText": "Verify Universal Second Factor",
        "passwordlessPromptText": "Passwordless Prompt",
        "passwordlessRegistrationDoneText": "Passwordless Registration Done",
        "passwordlessRegistrationText": "Passwordless Registration",
        "passwordlessText": "Passwordless",
        "externalRegistrationUserOverviewText": "External Registration User Overview"
      }
    },
    "MESSAGE_TEXTS": {
      "TITLE": "Message Texts",
      "DESCRIPTION": "Define your texts for your notification mails.",
      "TYPE": "Notification",
      "TYPES": {
        "INIT": "Initialization",
        "VE": "Verify Email",
        "VP": "Verify Phone",
        "PR": "Password Reset",
        "DC": "Domain Claim",
        "PL": "Passwordless",
        "PC": "Password Change"
      },
      "CHIPS": {
        "firstname": "Firstname",
        "lastname": "Lastname",
        "code": "Code",
        "preferredLoginName": "Preferred Login Name",
        "displayName": "Displayname",
        "nickName": "Nickname",
        "loginnames": "Login names",
        "domain": "Domain",
        "lastEmail": "Last email",
        "lastPhone": "Last phone",
        "verifiedEmail": "Verified email",
        "verifiedPhone": "Verified phone",
        "changedate": "Change date",
        "username": "Username",
        "tempUsername": "Temp username"
      },
      "TOAST": {
        "UPDATED": "Custom Texts saved."
      }
    },
    "DEFAULTLABEL": "The current settings corresponds to the standard of your Instance.",
    "BTN_INSTALL": "Setup",
    "BTN_EDIT": "Modify",
    "DATA": {
      "DESCRIPTION": "Description",
      "MINLENGTH": "minimum length",
      "HASNUMBER": "has number",
      "HASSYMBOL": "has symbol",
      "HASLOWERCASE": "has lowercase",
      "HASUPPERCASE": "has uppercase",
      "SHOWLOCKOUTFAILURES": "show lockout failures",
      "MAXATTEMPTS": "Password maximum Attempts",
      "EXPIREWARNDAYS": "Expiration Warning after day",
      "MAXAGEDAYS": "Max Age in days",
      "USERLOGINMUSTBEDOMAIN": "Add organization domain as suffix to loginnames",
      "USERLOGINMUSTBEDOMAIN_DESCRIPTION": "If you enable this setting, all loginnames will be suffixed with the organization domain. If this settings is disabled, you have to ensure that usernames are unique over all organizations.",
      "VALIDATEORGDOMAINS": "Validate Org domains",
      "SMTPSENDERADDRESSMATCHESINSTANCEDOMAIN": "SMTP Sender Address matches Instance Domain",
      "ALLOWUSERNAMEPASSWORD": "Username Password allowed",
      "ALLOWEXTERNALIDP": "External IDP allowed",
      "ALLOWREGISTER": "Register allowed",
      "ALLOWUSERNAMEPASSWORD_DESC": "The conventional login with user name and password is allowed.",
      "ALLOWEXTERNALIDP_DESC": "The login is allowed for the underlying identity providers",
      "ALLOWREGISTER_DESC": "If the option is selected, an additional step for registering a user appears in the login.",
      "FORCEMFA": "Force MFA",
      "FORCEMFA_DESC": "If the option is selected, users have to configure a second factor for login.",
      "HIDEPASSWORDRESET": "Hide Password reset",
      "HIDEPASSWORDRESET_DESC": "If the option is selected, the user can't reset his password in the login process.",
      "HIDELOGINNAMESUFFIX": "Hide Loginname suffix",
      "HIDELOGINNAMESUFFIX_DESC": "Hides the login name suffix in the login interface",
      "IGNOREUNKNOWNUSERNAMES": "Ignore unknown usernames",
      "IGNOREUNKNOWNUSERNAMES_DESC": "If the option is selected, the password screen will be displayed in the login process even if the user was not found. The error on the password check will not disclose if the username or password was wrong.",
      "ALLOWDOMAINDISCOVERY": "Domain discovery allowed",
      "ALLOWDOMAINDISCOVERY_DESC": "If the option is selected, the suffix (@domain.com) of an unknown username input on the login screen will be matched against the organization domains and will redirect to the registration of that organisation on success.",
      "DISABLELOGINWITHEMAIL": "Disable login with email address",
      "DISABLELOGINWITHPHONE": "Disable login with phone number",
      "DEFAULTREDIRECTURI": "Default Redirect URI",
      "DEFAULTREDIRECTURI_DESC": "Defines where the user will be redirected to if the login has started without an app context (e.g. from mail)",
      "ERRORMSGPOPUP": "Show Error in Dialog",
      "DISABLEWATERMARK": "Hide Watermark",
      "DISABLEWATERMARK_DESC": "Hide Powered by ZITADEL watermark in the login interface",
      "PASSWORDCHECKLIFETIME": "Password Check Lifetime",
      "EXTERNALLOGINCHECKLIFETIME": "External Login Check Lifetime",
      "MFAINITSKIPLIFETIME": "Multifactor Init Lifetime",
      "SECONDFACTORCHECKLIFETIME": "Second Factor Check Lifetime",
      "MULTIFACTORCHECKLIFETIME": "Multifactor Check Lifetime",
      "INHOURS": "hours"
    },
    "RESET": "Reset to Instance default",
    "CREATECUSTOM": "Create Custom Policy",
    "TOAST": {
      "SET": "Policy set successfully!",
      "RESETSUCCESS": "Policy reset successfully!",
      "UPLOADSUCCESS": "Uploaded successfully!",
      "DELETESUCCESS": "Deleted successfully!",
      "UPLOADFAILED": "Upload failed!"
    }
  },
  "ORG_DETAIL": {
    "TITLE": "Organization",
    "DESCRIPTION": "Here you can edit the configuration of your organization and manage the members.",
    "DETAIL": {
      "TITLE": "Detail",
      "NAME": "Name",
      "DOMAIN": "Domain",
      "STATE": {
        "0": "Not defined",
        "1": "Active",
        "2": "Inactive"
      }
    },
    "MEMBER": {
      "TITLE": "Members",
      "USERNAME": "User Name",
      "DISPLAYNAME": "Display Name",
      "LOGINNAME": "Login Name",
      "EMAIL": "E-mail",
      "ROLES": "Roles",
      "ADD": "Add Member",
      "ADDDESCRIPTION": "Enter the names of the users to be added."
    },
    "TABLE": {
      "TOTAL": "Entries total",
      "SELECTION": "Selected Elements",
      "DEACTIVATE": "Deactivate User",
      "ACTIVATE": "Activate User",
      "DELETE": "Delete User",
      "CLEAR": "Clear selection"
    }
  },
  "PROJECT": {
    "PAGES": {
      "TITLE": "Project",
      "DESCRIPTION": "Here you can define applications, manage roles and grant other organizations to use your project.",
      "DELETE": "Delete Project",
      "LIST": "Projects",
      "LISTDESCRIPTION": "If you can't find a project, contact a project owner or someone with the corresponding rights to gain project access.",
      "DETAIL": "Detail",
      "CREATE": "Create Project",
      "CREATE_DESC": "Insert your project's name.",
      "ROLE": "Role",
      "NOITEMS": "No projects",
      "ZITADELPROJECT": "This belongs to the ZITADEL project. Beware: If you make changes ZITADEL may not behave as intended.",
      "TYPE": {
        "OWNED": "Owned Projects",
        "GRANTED": "Granted Projects",
        "OWNED_SINGULAR": "Owned Project",
        "GRANTED_SINGULAR": "Granted Project"
      },
      "PRIVATELABEL": {
        "TITLE": "Branding Setting",
        "0": {
          "TITLE": "Unspecified",
          "DESC": "As soon as the user is identified, the branding of the organization of the identified user will be shown, before the system default is shown."
        },
        "1": {
          "TITLE": "Use project setting",
          "DESC": "The branding of the organization which owns the project will be shown"
        },
        "2": {
          "TITLE": "Use User Organization setting",
          "DESC": "The branding of the organization of the project will be shown, but as soon as the user is identified, the setting of the organization of the identified user, will be shown."
        },
        "DIALOG": {
          "TITLE": "Branding Setting",
          "DESCRIPTION": "Select the behavior of the login, when using the project."
        }
      },
      "PINNED": "Pinned",
      "ALL": "All",
      "CREATEDON": "Created on",
      "LASTMODIFIED": "Last modified on",
      "ADDNEW": "Create New Project",
      "DIALOG": {
        "REACTIVATE": {
          "TITLE": "Reactivate Project",
          "DESCRIPTION": "Do you really want to reactivate your project?"
        },
        "DEACTIVATE": {
          "TITLE": "Deactivate Project",
          "DESCRIPTION": "Do you really want to deactivate your project?"
        },
        "DELETE": {
          "TITLE": "Delete Project",
          "DESCRIPTION": "Do you really want to delete your project?",
          "TYPENAME": "Type the name of the project to delete it permanently."
        }
      }
    },
    "SETTINGS": {
      "TITLE": "Settings",
      "DESCRIPTION": ""
    },
    "STATE": {
      "TITLE": "Status",
      "0": "Not defined",
      "1": "Active",
      "2": "Inactive"
    },
    "TYPE": {
      "TITLE": "Type",
      "0": "Unknown type",
      "1": "Owned",
      "2": "Granted"
    },
    "NAME": "Name",
    "NAMEDIALOG": {
      "TITLE": "Rename Project",
      "DESCRIPTION": "Enter the new name for your project",
      "NAME": "New Name"
    },
    "MEMBER": {
      "TITLE": "Managers",
      "TITLEDESC": "Managers can make changes to this project based on their role.",
      "DESCRIPTION": "These managers may be able to edit your project.",
      "USERNAME": "User Name",
      "DISPLAYNAME": "Display Name",
      "LOGINNAME": "Loginname",
      "EMAIL": "E-mail",
      "ROLES": "Roles",
      "USERID": "User ID"
    },
    "GRANT": {
      "EMPTY": "No granted organization.",
      "TITLE": "Project Grants",
      "DESCRIPTION": "Allow an other organization to use your project.",
      "EDITTITLE": "Edit roles",
      "CREATE": {
        "TITLE": "Create Organization Grant",
        "SEL_USERS": "Select the users you wish to grant access",
        "SEL_PROJECT": "Search for a project",
        "SEL_ROLES": "Select the roles you want to be added to the grant",
        "SEL_USER": "Select users",
        "SEL_ORG": "Set the domain",
        "SEL_ORG_DESC": "Enter the complete domain to specify the organization to grant.",
        "ORG_TITLE": "Organization",
        "ORG_DESCRIPTION": "You are about to grant a user for the organization {{name}}.",
        "ORG_DESCRIPTION_DESC": "Switch the context in the header above to grant a user for another organization.",
        "SEL_ORG_FORMFIELD": "Complete Domain",
        "SEL_ORG_BUTTON": "Search Organization",
        "FOR_ORG": "The grant is created for:"
      },
      "DETAIL": {
        "TITLE": "Project Grant",
        "DESC": "You can select which roles can be used by the specified organization, and elect managers",
        "MEMBERTITLE": "Managers",
        "MEMBERDESC": "These are the managers of the granted organization. Add users here who should gain access to edit the data of the project.",
        "PROJECTNAME": "Project Name",
        "GRANTEDORG": "Granted Organization",
        "RESOURCEOWNER": "Resource Owner"
      },
      "STATE": "Status",
      "STATES": {
        "1": "Active",
        "2": "Inactive"
      },
      "ALL": "All",
      "SHOWDETAIL": "Show Details",
      "USER": "User",
      "MEMBERS": "Managers",
      "ORG": "Organization",
      "PROJECTNAME": "Project Name",
      "GRANTEDORG": "Granted Organization",
      "GRANTEDORGDOMAIN": "Domain",
      "RESOURCEOWNER": "Resource Owner",
      "GRANTEDORGNAME": "Organization Name",
      "GRANTID": "Grant Id",
      "CREATIONDATE": "Creation Date",
      "CHANGEDATE": "Last modified",
      "DATES": "Dates",
      "ROLENAMESLIST": "Roles",
      "NOROLES": "No roles",
      "TYPE": "Type",
      "TOAST": {
        "PROJECTGRANTUSERGRANTADDED": "Project grant created.",
        "PROJECTGRANTADDED": "Project grant created.",
        "PROJECTGRANTCHANGED": "Project grant changed.",
        "PROJECTGRANTMEMBERADDED": "Grant manager added.",
        "PROJECTGRANTMEMBERCHANGED": "Grant manager changed.",
        "PROJECTGRANTMEMBERREMOVED": "Grant manager removed.",
        "PROJECTGRANTUPDATED": "Project Grant updated"
      },
      "DIALOG": {
        "DELETE_TITLE": "Delete project grant",
        "DELETE_DESCRIPTION": "You are about to delete a project grant. Are you sure?"
      },
      "ROLES": "Project Roles"
    },
    "APP": {
      "TITLE": "Applications",
      "NAME": "Name",
      "NAMEREQUIRED": "A name ist required."
    },
    "ROLE": {
      "EMPTY": "No role has been created yet.",
      "ADDNEWLINE": "Add additional role",
      "KEY": "Key",
      "TITLE": "Roles",
      "DESCRIPTION": "Define some roles which can be used to create project-grants.",
      "NAME": "Name",
      "DISPLAY_NAME": "Display Name",
      "GROUP": "Group",
      "ACTIONS": "Actions",
      "ADDTITLE": "Create Role",
      "ADDDESCRIPTION": "Enter the data for the new role.",
      "EDITTITLE": "Edit Role",
      "EDITDESCRIPTION": "Enter the new data for the role.",
      "DELETE": "Delete Role",
      "CREATIONDATE": "Created",
      "CHANGEDATE": "Last Modified",
      "SELECTGROUPTOOLTIP": "Select all Roles of the group {{group}}.",
      "OPTIONS": "Options",
      "ASSERTION": "Assert Roles on Authentication",
      "ASSERTION_DESCRIPTION": "Role information is sent from Userinfo endpoint and depending on your application settings in tokens and other types.",
      "CHECK": "Check authorization on Authentication",
      "CHECK_DESCRIPTION": "If set, users are only allowed to authenticate if any role is assigned to their account.",
      "DIALOG": {
        "DELETE_TITLE": "Delete role",
        "DELETE_DESCRIPTION": "You are about to delete a project role. Are you sure?"
      }
    },
    "HAS_PROJECT": "Check for Project on Authentication",
    "HAS_PROJECT_DESCRIPTION": "It is checked whether the user's organization has this project. If not, the user cannot be authenticated.",
    "TABLE": {
      "TOTAL": "Entries total:",
      "SELECTION": "Selected Elements",
      "DEACTIVATE": "Deactivate Project",
      "ACTIVATE": "Activate Project",
      "DELETE": "Delete Project",
      "ORGNAME": "Organization Name",
      "ORGDOMAIN": "Organization Domain",
      "STATE": "Status",
      "TYPE": "Type",
      "CREATIONDATE": "Created at",
      "CHANGEDATE": "Last modified",
      "RESOURCEOWNER": "Owner",
      "SHOWTABLE": "Show table",
      "SHOWGRID": "Show grid",
      "EMPTY": "No project found"
    },
    "TOAST": {
      "MEMBERREMOVED": "Manager removed.",
      "MEMBERSADDED": "Managers added.",
      "MEMBERADDED": "Manager added.",
      "MEMBERCHANGED": "Manager changed.",
      "ROLESCREATED": "Roles created.",
      "ROLEREMOVED": "Role removed.",
      "ROLECHANGED": "Role changed.",
      "REACTIVATED": "Reactivated.",
      "DEACTIVATED": "Deactivated.",
      "CREATED": "Project created.",
      "UPDATED": "Project changed.",
      "GRANTUPDATED": "Grant changed.",
      "DELETED": "Project deleted."
    }
  },
  "ROLES": {
    "DIALOG": {
      "DELETE_TITLE": "Delete role",
      "DELETE_DESCRIPTION": "You are about to delete a role. Are you sure?"
    }
  },
  "NEXTSTEPS": {
    "TITLE": "Next Steps"
  },
  "IDP": {
    "LIST": {
      "TITLE": "Identity Providers",
      "DESCRIPTION": "Manage your Identity Provider configuration, which can then be activated in your Login Settings.",
      "ACTIVETITLE": "Active Identity Providers"
    },
    "CREATE": {
      "TITLE": "New Identity Provider",
      "DESCRIPTION": "Choose one of the following Identity Provider types."
    },
    "DETAIL": {
      "TITLE": "Identity Provider",
      "DESCRIPTION": "General Configuration of your identity provider.",
      "DATECREATED": "Created",
      "DATECHANGED": "Changed"
    },
    "OWNERTYPES": {
      "0": "unknown",
      "1": "Instance",
      "2": "Organization"
    },
    "TYPES": {
      "0": "unknown",
      "1": "OIDC",
      "3": "JWT"
    },
    "STATES": {
      "1": "active",
      "2": "inactive"
    },
    "MAPPINGFIELD": {
      "1": "Preferred Username",
      "2": "Email"
    },
    "STYLE": "Style",
    "STYLEFIELD": {
      "0": "No Styling",
      "1": "Google"
    },
    "ADD": "Add Identity Provider",
    "AUTOREGISTER": "Auto Register",
    "AUTOREGISTER_DESC": "If selected and no account exists yet, one will be created.",
    "TYPE": "Type",
    "OWNER": "Owner",
    "ID": "ID",
    "NAME": "Name",
    "AVAILABILITY": "Availability",
    "AVAILABLE": "available",
    "AVAILABLEBUTINACTIVE": "available but inactive",
    "SETAVAILABLE": "set as available",
    "SETUNAVAILABLE": "set as not available",
    "CONFIG": "Configuration",
    "STATE": "Status",
    "ISSUER": "Issuer",
    "SCOPESLIST": "Scopes List",
    "CLIENTID": "Client ID",
    "CLIENTSECRET": "Client Secret",
    "IDPDISPLAYNAMMAPPING": "IDP Display Name Mapping",
    "USERNAMEMAPPING": "Username Mapping",
    "DATES": "Dates",
    "CREATIONDATE": "Created At",
    "CHANGEDATE": "Last Modified",
    "DEACTIVATE": "Deactivate",
    "ACTIVATE": "Activate",
    "DELETE": "Delete",
    "DELETE_TITLE": "Delete IDP",
    "DELETE_DESCRIPTION": "You are about to delete an identity provider. The resulting changes are irrevocable. Do you really want to do this?",
    "DELETE_SELECTION_TITLE": "Delete IDP",
    "DELETE_SELECTION_DESCRIPTION": "You are about to delete an identity provider. The resulting changes are irrevocable. Do you really want to do this?",
    "EMPTY": "No IDP available",
    "OIDC": {
      "GENERAL": "General Information",
      "TITLE": "OIDC Configuration",
      "DESCRIPTION": "Enter the data for the OIDC Identity Provider."
    },
    "JWT": {
      "TITLE": "JWT Configuration",
      "DESCRIPTION": "Enter the data for JWT Identity Provider.",
      "HEADERNAME": "Header Name",
      "JWTENDPOINT": "JWT Endpoint",
      "JWTKEYSENDPOINT": "JWT Keys Endpoint"
    },
    "TOAST": {
      "SAVED": "Successfully saved.",
      "REACTIVATED": "Idp reactivated.",
      "DEACTIVATED": "Idp deactivated.",
      "SELECTEDREACTIVATED": "Selected Idps reactivated.",
      "SELECTEDDEACTIVATED": "Selected Idps deactivated.",
      "SELECTEDKEYSDELETED": "Selected Idps deleted.",
      "DELETED": "Idp removed successfully!",
      "ADDED": "Added successfully.",
      "REMOVED": "Removed successfully."
    }
  },
  "MFA": {
    "LIST": {
      "MULTIFACTORTITLE": "Passwordless",
      "MULTIFACTORDESCRIPTION": "Define your Multifactors for your passwordless Authentication here.",
      "SECONDFACTORTITLE": "Multifactor Authentication",
      "SECONDFACTORDESCRIPTION": "Define further possible factors with which you can secure your password authentication."
    },
    "CREATE": {
      "TITLE": "New Factor",
      "DESCRIPTION": "Select your new Factor type."
    },
    "DELETE": {
      "TITLE": "Delete Factor",
      "DESCRIPTION": "You are about to delete a Factor from Login Settings. Are you sure?"
    },
    "TOAST": {
      "ADDED": "Added successfully.",
      "SAVED": "Saved successfully.",
      "DELETED": "Removed successfully"
    },
    "TYPE": "Type",
    "MULTIFACTORTYPES": {
      "0": "Unknown",
      "1": "Fingerprint, Security Keys, Face ID and other"
    },
    "SECONDFACTORTYPES": {
      "0": "Unknown",
      "1": "One Time Password (OTP)",
      "2": "Fingerprint, Security Keys, Face ID and other"
    }
  },
  "LOGINPOLICY": {
    "CREATE": {
      "TITLE": "Login Settings",
      "DESCRIPTION": "Define how your users can be authenticated on your organization."
    },
    "IDPS": "Identity Providers",
    "ADDIDP": {
      "TITLE": "Add Identity Provider",
      "DESCRIPTION": "You can select predefined or self-created providers for authentication.",
      "SELECTIDPS": "Identity providers"
    },
    "PASSWORDLESS": "Passwordless Login",
    "PASSWORDLESSTYPE": {
      "0": "Not allowed",
      "1": "Allowed"
    }
  },
  "APP": {
    "LIST": "Applications",
    "COMPLIANCE": "OIDC Compliance",
    "URLS": "Urls",
    "CONFIGURATION": "Configuration",
    "TOKEN": "Token Settings",
    "PAGES": {
      "TITLE": "Application",
      "ID": "ID",
      "DESCRIPTION": "Here you can edit your application data and it's configuration.",
      "CREATE": "Create application",
      "CREATE_DESC_TITLE": "Enter Your Application Details Step by Step",
      "CREATE_DESC_SUB": "A recommended configuration will be automatically generated.",
      "STATE": "Status",
      "DATECREATED": "Created",
      "DATECHANGED": "Changed",
      "URLS": "Urls",
      "DELETE": "Delete App",
      "DETAIL": {
        "TITLE": "Detail",
        "STATE": {
          "0": "Not defined",
          "1": "Active",
          "2": "Inactive"
        }
      },
      "DIALOG": {
        "CONFIG": {
          "TITLE": "Change OIDC Configuration"
        },
        "DELETE": {
          "TITLE": "Delete App",
          "DESCRIPTION": "Do you really want to delete this application?"
        }
      },
      "NEXTSTEPS": {
        "TITLE": "Next Steps",
        "0": {
          "TITLE": "Add roles",
          "DESC": "Enter your project roles"
        },
        "1": {
          "TITLE": "Add users",
          "DESC": "Add new users of your organization"
        },
        "2": {
          "TITLE": "Help & Support",
          "DESC": "Read our documentation on creating applications or contact our support"
        }
      }
    },
    "NAMEDIALOG": {
      "TITLE": "Rename App",
      "DESCRIPTION": "Enter the new name for your app",
      "NAME": "New Name"
    },
    "NAME": "Name",
    "TYPE": "Application Type",
    "AUTHMETHOD": "Authentication Method",
    "AUTHMETHODSECTION": "Authentication Method",
    "GRANT": "Grant Types",
    "ADDITIONALORIGINS": "Additional Origins",
    "ADDITIONALORIGINSDESC": "If you want to add additional Origins to your app which is not used as a redirect you can do that here.",
    "ORIGINS": "Origins",
    "NOTANORIGIN": "The entered value is not an origin",
    "PROSWITCH": "I'm a pro. Skip this wizard.",
    "NAMEANDTYPESECTION": "Name and Type",
    "TITLEFIRST": "Name of the application",
    "TYPETITLE": "Type of application",
    "OIDC": {
      "WELLKNOWN": "Further links can be retrieved from the <a href='{{url}}' title='Discovery endpoint' target='_blank'>discovery endpoint</a>.",
      "INFO": {
        "ISSUER": "Issuer",
        "CLIENTID": "Client Id"
      },
      "CURRENT": "Current Config",
      "TOKENSECTIONTITLE": "AuthToken Options",
      "REDIRECTSECTIONTITLE": "Redirect Settings",
      "REDIRECTTITLE": "Specify the URIs where the login will redirect to.",
      "POSTREDIRECTTITLE": "This is the redirect URI after logout.",
      "REDIRECTDESCRIPTIONWEB": "Redirect URIs must begin with https://. http:// is only valid with enabled development mode.",
      "REDIRECTDESCRIPTIONNATIVE": "Redirect URIs must begin with your own protocol, http://127.0.0.1, http://[::1] or http://localhost.",
      "REDIRECTNOTVALID": "This redirect URI is not valid.",
      "COMMAORENTERSEPERATION": "separate with ↵",
      "TYPEREQUIRED": "The type is required.",
      "TITLE": "OIDC Configuration",
      "CLIENTID": "Client ID",
      "CLIENTSECRET": "Client Secret",
      "CLIENTSECRET_NOSECRET": "With your chosen authentication flow, no secret is required and is therefore not available.",
      "CLIENTSECRET_DESCRIPTION": "Keep your client secret at a safe place as it will disappear once the dialog is closed.",
      "REGENERATESECRET": "Regenerate Client Secret",
      "DEVMODE": "Development Mode",
      "DEVMODEDESC": "Beware: With development mode enabled redirect URIs will not be validated.",
      "REDIRECT": "Redirect URIs",
      "REDIRECTSECTION": "Redirect URIs",
      "POSTLOGOUTREDIRECT": "Post Logout URIs",
      "RESPONSESECTION": "Response Types",
      "GRANTSECTION": "Grant Types",
      "GRANTTITLE": "Select your grant types. Note: Implicit is only available for browser-based applications.",
      "APPTYPE": {
        "0": "Web",
        "1": "User Agent",
        "2": "Native"
      },
      "RESPONSETYPE": "Response Types",
      "RESPONSE": {
        "0": "Code",
        "1": "ID Token",
        "2": "Token-ID Token"
      },
      "REFRESHTOKEN": "Refresh Token",
      "GRANTTYPE": "Grant Types",
      "GRANT": {
        "0": "Authorization Code",
        "1": "Implicit",
        "2": "Refresh Token"
      },
      "AUTHMETHOD": {
        "0": "Basic",
        "1": "Post",
        "2": "None",
        "3": "Private Key JWT"
      },
      "TOKENTYPE": "Auth Token Type",
      "TOKENTYPE0": "Bearer Token",
      "TOKENTYPE1": "JWT",
      "UNSECUREREDIRECT": "I sure hope you know what you are doing.",
      "OVERVIEWSECTION": "Overview",
      "OVERVIEWTITLE": "You are now done. Review your configuration.",
      "ACCESSTOKENROLEASSERTION": "Add user roles to the access token",
      "ACCESSTOKENROLEASSERTION_DESCRIPTION": "If selected, the requested roles of the authenticated user are added to the access token.",
      "IDTOKENROLEASSERTION": "User roles inside ID Token",
      "IDTOKENROLEASSERTION_DESCRIPTION": "If selected, the requested roles of the authenticated user are added to the ID token.",
      "IDTOKENUSERINFOASSERTION": "User Info inside ID Token",
      "IDTOKENUSERINFOASSERTION_DESCRIPTION": "Enables clients to retrieve profile, email, phone and address claims from ID token.",
      "CLOCKSKEW": "Enables clients to handle clock skew of OP and client. The duration (0-5s) will be added to exp claim and subtracted from iats, auth_time and nbf.",
      "RECOMMENDED": "recommended",
      "NOTRECOMMENDED": "not recommended",
      "SELECTION": {
        "APPTYPE": {
          "WEB": {
            "TITLE": "Web",
            "DESCRIPTION": "Regular Web applications like .net, PHP, Node.js, Java, etc."
          },
          "NATIVE": {
            "TITLE": "Native",
            "DESCRIPTION": "Mobile Apps, Desktop, Smart Devices, etc."
          },
          "USERAGENT": {
            "TITLE": "User Agent",
            "DESCRIPTION": "Single Page Applications (SPA) and in general all JS frameworks executed in browsers"
          }
        }
      }
    },
    "API": {
      "INFO": {
        "CLIENTID": "Client Id"
      },
      "REGENERATESECRET": "Regenerate Client Secret",
      "SELECTION": {
        "TITLE": "API",
        "DESCRIPTION": "APIs in general"
      },
      "AUTHMETHOD": {
        "0": "Basic",
        "1": "Private Key JWT"
      }
    },
    "SAML": {
      "SELECTION": {
        "TITLE": "SAML",
        "DESCRIPTION": "SAML Applications"
      },
      "CONFIGSECTION": "SAML Configuration",
      "URL": "Url where Metadata file is located",
      "OR": "or",
      "XML": "Upload Metadata XML",
      "METADATA": "Metadata",
      "METADATAFROMFILE": "Metadata from File"
    },
    "AUTHMETHODS": {
      "CODE": {
        "TITLE": "Code",
        "DESCRIPTION": "Exchange the authorization code for the tokens"
      },
      "PKCE": {
        "TITLE": "PKCE",
        "DESCRIPTION": "Use a random hash instead of a static client secret for more security"
      },
      "POST": {
        "TITLE": "POST",
        "DESCRIPTION": "Send client_id and client_secret as part of the form"
      },
      "PK_JWT": {
        "TITLE": "Private Key JWT",
        "DESCRIPTION": "Use a private key to authorize your application"
      },
      "BASIC": {
        "TITLE": "Basic",
        "DESCRIPTION": "Authentication with Username and Password"
      },
      "IMPLICIT": {
        "TITLE": "Implicit",
        "DESCRIPTION": "Get the tokens directly from the authorization endpoint"
      },
      "CUSTOM": {
        "TITLE": "Custom",
        "DESCRIPTION": "Your setting doesn't correspond to any other option."
      }
    },
    "TOAST": {
      "REACTIVATED": "Application reactivated.",
      "DEACTIVATED": "Application deactivated.",
      "OIDCUPDATED": "App updated.",
      "APIUPDATED": "App updated",
      "UPDATED": "App updated.",
      "CREATED": "App created.",
      "CLIENTSECRETREGENERATED": "client secret generated.",
      "DELETED": "App deleted.",
      "CONFIGCHANGED": "Changes detected!"
    }
  },
  "GENDERS": {
    "0": "Unknown",
    "1": "Female",
    "2": "Male",
    "3": "Other"
  },
  "LANGUAGES": {
    "de": "Deutsch",
    "en": "English",
    "it": "Italiano",
    "fr": "Français",
    "zh": "简体中文",
    "pl": "Polski"
  },
  "MEMBER": {
    "ADD": "Add a Manager",
    "CREATIONTYPE": "Creation Type",
    "CREATIONTYPES": {
      "3": "IAM",
      "2": "Organization",
      "0": "Owned Project",
      "1": "Granted Project",
      "4": "Project"
    },
    "EDITROLE": "Edit roles",
    "EDITFOR": "Edit the roles for the user: {{value}}",
    "DIALOG": {
      "DELETE_TITLE": "Remove Manager",
      "DELETE_DESCRIPTION": "You are about to remove a manager. Are you sure?"
    }
  },
  "ROLESLABEL": "Roles",
  "GRANTS": {
    "TITLE": "Authorizations",
    "DESC": "These are all authorizations on your organization.",
    "DELETE": "Delete Authorization",
    "EMPTY": "No authorization found",
    "ADD": "Create Authorization",
    "ADD_BTN": "New",
    "PROJECT": {
      "TITLE": "Authorization",
      "DESCRIPTION": "Define authorizations for the specified project. Note that you can only see entries of projects and users for which you have the permissions."
    },
    "USER": {
      "TITLE": "Authorization",
      "DESCRIPTION": "Define authorizations for the specified user. Note that you can only see entries of projects and users for which you have the permissions."
    },
    "CREATE": {
      "TITLE": "Create authorization",
      "DESCRIPTION": "Search for the organization, the project, and the corresponding roles."
    },
    "EDIT": {
      "TITLE": "Change authorization"
    },
    "DETAIL": {
      "TITLE": "Authorization Detail",
      "DESCRIPTION": "Here you can see all the details of the authorization."
    },
    "TOAST": {
      "UPDATED": "Authorization updated.",
      "REMOVED": "Authorization removed",
      "BULKREMOVED": "Authorizations removed."
    },
    "DIALOG": {
      "DELETE_TITLE": "Delete authorization",
      "DELETE_DESCRIPTION": "You are about to delete an authorization. Do you want to continue?",
      "BULK_DELETE_TITLE": "Delete authorizations",
      "BULK_DELETE_DESCRIPTION": "You are about to delete multiple authorizations. Do you want to continue?"
    }
  },
  "CHANGES": {
    "LISTTITLE": "Last Changes",
    "BOTTOM": "You've reached the end of the list.",
    "LOADMORE": "Load more",
    "ORG": {
      "TITLE": "Activity",
      "DESCRIPTION": "Here you can see the latest events that have generated an organization change."
    },
    "PROJECT": {
      "TITLE": "Activity",
      "DESCRIPTION": "Here you can see the latest events that have generated a project change."
    },
    "USER": {
      "TITLE": "Activity",
      "DESCRIPTION": "Here you can see the latest events that have generated a user change."
    }
  }
}<|MERGE_RESOLUTION|>--- conflicted
+++ resolved
@@ -49,12 +49,6 @@
     "DOCUMENTATION": "Documentation",
     "INSTANCEOVERVIEW": "Instance",
     "ORGS": "Organizations",
-<<<<<<< HEAD
-=======
-    "VIEWS": "Views",
-    "EVENTS": "Events",
-    "FAILEDEVENTS": "Failed Events",
->>>>>>> aa9518ac
     "ORGANIZATION": "Organization",
     "DOMAINS": "Domains",
     "PROJECT": "Projects",
