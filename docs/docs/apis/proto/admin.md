--- conflicted
+++ resolved
@@ -1854,17 +1854,34 @@
 
 
 
-<<<<<<< HEAD
+### DeactivateSMSProviderRequest
+
+
+
+| Field | Type | Description | Validation |
+| ----- | ---- | ----------- | ----------- |
+| id |  string | - | string.min_len: 1<br /> string.max_len: 200<br />  |
+
+
+
+
+### DeactivateSMSProviderResponse
+
+
+
+| Field | Type | Description | Validation |
+| ----- | ---- | ----------- | ----------- |
+| details |  zitadel.v1.ObjectDetails | - |  |
+
+
+
+
 ### ExportDataRequest
-=======
-### DeactivateSMSProviderRequest
->>>>>>> f4e91f0b
-
-
-
-| Field | Type | Description | Validation |
-| ----- | ---- | ----------- | ----------- |
-<<<<<<< HEAD
+
+
+
+| Field | Type | Description | Validation |
+| ----- | ---- | ----------- | ----------- |
 | org_ids | repeated string | - |  |
 | with_passwords |  bool | - |  |
 
@@ -1872,24 +1889,12 @@
 
 
 ### ExportDataResponse
-=======
-| id |  string | - | string.min_len: 1<br /> string.max_len: 200<br />  |
-
-
-
-
-### DeactivateSMSProviderResponse
->>>>>>> f4e91f0b
-
-
-
-| Field | Type | Description | Validation |
-| ----- | ---- | ----------- | ----------- |
-<<<<<<< HEAD
+
+
+
+| Field | Type | Description | Validation |
+| ----- | ---- | ----------- | ----------- |
 | orgs | repeated DataOrg | - |  |
-=======
-| details |  zitadel.v1.ObjectDetails | - |  |
->>>>>>> f4e91f0b
 
 
 
