--- conflicted
+++ resolved
@@ -151,11 +151,7 @@
     <td>
       new flag `--init-projections` introduced to `zitadel setup` commands (`setup`, `start-from-setup`, `start-from-init`)
     </td>
-<<<<<<< HEAD
-    <td>2.44.0</td>
-=======
     <td>2.44.0, 2.43.6, 2.42.12</td>
->>>>>>> f0ba2b95
     <td>2024-01-25</td>
   </tr>
 </table>
