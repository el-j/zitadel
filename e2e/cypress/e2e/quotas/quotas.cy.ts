--- conflicted
+++ resolved
@@ -120,15 +120,9 @@
                 },
               });
             });
-<<<<<<< HEAD
-            expectCookieDoesntExist()
+            expectCookieDoesntExist();
             const expiresMax = new Date();
             expiresMax.setMinutes(expiresMax.getMinutes() + 20);
-=======
-            expectCookieDoesntExist();
-            const expiresMax = new Date();
-            expiresMax.setMinutes(expiresMax.getMinutes() + 2);
->>>>>>> 2d71a423
             cy.request({
               url: urls[1],
               method: 'GET',
@@ -161,11 +155,7 @@
             cy.visit('/users/me');
             cy.get('[data-e2e="top-view-title"]');
             createHumanUser(ctx.api, testUserName);
-<<<<<<< HEAD
-            expectCookieDoesntExist()
-=======
             expectCookieDoesntExist();
->>>>>>> 2d71a423
           });
         });
       });
