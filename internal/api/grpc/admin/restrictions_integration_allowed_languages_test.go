//go:build integration

package admin_test

import (
	"context"
	"encoding/json"
	"github.com/stretchr/testify/assert"
	"github.com/stretchr/testify/require"
	"github.com/zitadel/zitadel/internal/integration"
	"github.com/zitadel/zitadel/pkg/grpc/admin"
	"github.com/zitadel/zitadel/pkg/grpc/auth"
	"github.com/zitadel/zitadel/pkg/grpc/management"
	"github.com/zitadel/zitadel/pkg/grpc/text"
	"github.com/zitadel/zitadel/pkg/grpc/user"
	"golang.org/x/text/language"
	"google.golang.org/grpc/codes"
	"google.golang.org/grpc/status"
	"io"
	"net/http"
	"testing"
	"time"
)

func TestServer_Restrictions_AllowedLanguages(t *testing.T) {
	ctx, cancel := context.WithTimeout(context.Background(), time.Hour)
	defer cancel()

	var (
		defaultAndAllowedLanguage = language.German
		supportedLanguagesStr     = []string{language.German.String(), language.English.String(), language.Japanese.String()}
		disallowedLanguage        = language.Spanish
		unsupportedLanguage1      = language.Afrikaans
		unsupportedLanguage2      = language.Albanian
	)

	domain, _, iamOwnerCtx := Tester.UseIsolatedInstance(ctx, SystemCTX)
	t.Run("assumed defaults are correct", func(tt *testing.T) {
		tt.Run("languages are not restricted by default", func(ttt *testing.T) {
			restrictions, err := Tester.Client.Admin.GetRestrictions(iamOwnerCtx, &admin.GetRestrictionsRequest{})
			require.NoError(ttt, err)
			require.Len(ttt, restrictions.AllowedLanguages, 0)
		})
		tt.Run("default language is English by default", func(ttt *testing.T) {
			defaultLang, err := Tester.Client.Admin.GetDefaultLanguage(iamOwnerCtx, &admin.GetDefaultLanguageRequest{})
			require.NoError(ttt, err)
			require.Equal(ttt, language.Make(defaultLang.Language), language.English)
		})
		tt.Run("the discovery endpoint returns all supported languages", func(ttt *testing.T) {
			checkDiscoveryEndpoint(ttt, domain, supportedLanguagesStr, nil)
		})
	})
	t.Run("restricting the default language fails", func(tt *testing.T) {
		_, err := Tester.Client.Admin.SetRestrictions(iamOwnerCtx, &admin.SetRestrictionsRequest{AllowedLanguages: &admin.SelectLanguages{List: []string{defaultAndAllowedLanguage.String()}}})
		expectStatus, ok := status.FromError(err)
		require.True(tt, ok)
		require.Equal(tt, codes.FailedPrecondition, expectStatus.Code())
	})
	t.Run("setting the default language works", func(tt *testing.T) {
		setAndAwaitDefaultLanguage(iamOwnerCtx, tt, defaultAndAllowedLanguage)
	})
	t.Run("restricting allowed languages works", func(tt *testing.T) {
		setAndAwaitAllowedLanguages(iamOwnerCtx, tt, []string{defaultAndAllowedLanguage.String()})
	})
	t.Run("setting the default language to a disallowed language fails", func(tt *testing.T) {
		_, err := Tester.Client.Admin.SetDefaultLanguage(iamOwnerCtx, &admin.SetDefaultLanguageRequest{Language: disallowedLanguage.String()})
		expectStatus, ok := status.FromError(err)
		require.True(tt, ok)
		require.Equal(tt, codes.FailedPrecondition, expectStatus.Code())
	})
	t.Run("the list of supported languages includes the disallowed languages", func(tt *testing.T) {
		supported, err := Tester.Client.Admin.GetSupportedLanguages(iamOwnerCtx, &admin.GetSupportedLanguagesRequest{})
		require.NoError(tt, err)
		require.Condition(tt, contains(supported.GetLanguages(), supportedLanguagesStr))
	})
	t.Run("the disallowed language is not listed in the discovery endpoint", func(tt *testing.T) {
		checkDiscoveryEndpoint(tt, domain, []string{defaultAndAllowedLanguage.String()}, []string{disallowedLanguage.String()})
	})
	t.Run("the login ui is rendered in the default language", func(tt *testing.T) {
		checkLoginUILanguage(tt, domain, disallowedLanguage, defaultAndAllowedLanguage, "Allgemeine Geschäftsbedingungen und Datenschutz")
	})
	t.Run("preferred languages are not restricted by the supported languages", func(tt *testing.T) {
		var importedUser *management.ImportHumanUserResponse
		tt.Run("import user", func(ttt *testing.T) {
			var err error
			importedUser, err = importUser(iamOwnerCtx, unsupportedLanguage1)
			require.NoError(ttt, err)
		})
		tt.Run("change user profile", func(ttt *testing.T) {
			_, err := Tester.Client.Mgmt.UpdateHumanProfile(iamOwnerCtx, &management.UpdateHumanProfileRequest{
				UserId:            importedUser.GetUserId(),
				FirstName:         "hodor",
				LastName:          "hodor",
				NickName:          integration.RandString(5),
				DisplayName:       "hodor",
				PreferredLanguage: unsupportedLanguage2.String(),
				Gender:            user.Gender_GENDER_MALE,
			})
			require.NoError(ttt, err)
		})
	})
	t.Run("custom texts are only restricted by the supported languages", func(tt *testing.T) {
		_, err := Tester.Client.Admin.SetCustomLoginText(iamOwnerCtx, &admin.SetCustomLoginTextsRequest{
			Language: disallowedLanguage.String(),
			EmailVerificationText: &text.EmailVerificationScreenText{
				Description: "hodor",
			},
		})
		assert.NoError(tt, err)
		_, err = Tester.Client.Mgmt.SetCustomLoginText(iamOwnerCtx, &management.SetCustomLoginTextsRequest{
			Language: disallowedLanguage.String(),
			EmailVerificationText: &text.EmailVerificationScreenText{
				Description: "hodor",
			},
		})
		assert.NoError(tt, err)
		_, err = Tester.Client.Mgmt.SetCustomInitMessageText(iamOwnerCtx, &management.SetCustomInitMessageTextRequest{
			Language: disallowedLanguage.String(),
			Text:     "hodor",
		})
		assert.NoError(tt, err)
		_, err = Tester.Client.Admin.SetDefaultInitMessageText(iamOwnerCtx, &admin.SetDefaultInitMessageTextRequest{
			Language: disallowedLanguage.String(),
			Text:     "hodor",
		})
		assert.NoError(tt, err)
	})
	t.Run("allowing all languages works", func(tt *testing.T) {
		tt.Run("restricting allowed languages works", func(ttt *testing.T) {
			setAndAwaitAllowedLanguages(iamOwnerCtx, ttt, make([]string, 0))
		})
	})

	t.Run("allowing the language makes it usable again", func(tt *testing.T) {
		tt.Run("the disallowed language is listed in the discovery endpoint again", func(ttt *testing.T) {
			checkDiscoveryEndpoint(ttt, domain, []string{defaultAndAllowedLanguage.String()}, []string{disallowedLanguage.String()})
		})
		tt.Run("the login ui is rendered in the allowed language", func(ttt *testing.T) {
			checkLoginUILanguage(ttt, domain, disallowedLanguage, disallowedLanguage, "Términos y condiciones")
		})
	})
}

func setAndAwaitAllowedLanguages(ctx context.Context, t *testing.T, selectLanguages []string) {
	_, err := Tester.Client.Admin.SetRestrictions(ctx, &admin.SetRestrictionsRequest{AllowedLanguages: &admin.SelectLanguages{List: selectLanguages}})
	require.NoError(t, err)
	awaitCtx, awaitCancel := context.WithTimeout(ctx, 10*time.Second)
	defer awaitCancel()
	await(t, awaitCtx, func() bool {
		restrictions, getErr := Tester.Client.Admin.GetRestrictions(awaitCtx, &admin.GetRestrictionsRequest{})
		expectLanguages := selectLanguages
		if len(selectLanguages) == 0 {
			expectLanguages = nil
		}
		return assert.NoError(NoopAssertionT, getErr) &&
			assert.Equal(NoopAssertionT, expectLanguages, restrictions.GetAllowedLanguages())
	})
}

<<<<<<< HEAD
func assertIfLanguageIsUsable(ctx context.Context, t *testing.T, domain string, supportedLanguagesStr []string, allowedLanguage, disallowedLanguage language.Tag, existingUserID string, usable bool) {
	var (
		usableStr               = "usable"
		checkAPIErr             = require.NoError
		allowListMustContain    = supportedLanguagesStr
		allowListMustNotContain []string
	)

	if !usable {
		usableStr = "unusable"
		checkAPIErr = require.Error
		allowListMustContain = []string{allowedLanguage.String()}
		allowListMustNotContain = []string{disallowedLanguage.String()}
	}

	t.Run("the disallowed language is "+usableStr, func(tt *testing.T) {
		tt.Run("as an imported users preferred language", func(ttt *testing.T) {
			_, err := importUser(ctx, disallowedLanguage)
			checkAPIErr(ttt, err)
		})
		tt.Run("as preferred languang when updating a users profile", func(ttt *testing.T) {
			_, err := Tester.Client.Mgmt.UpdateHumanProfile(ctx, &management.UpdateHumanProfileRequest{
				UserId:            existingUserID,
				FirstName:         "hodor",
				LastName:          "hodor",
				NickName:          integration.RandString(5),
				DisplayName:       "hodor",
				PreferredLanguage: disallowedLanguage.String(),
				Gender:            user.Gender_GENDER_MALE,
			})
			checkAPIErr(ttt, err)
		})
		tt.Run("as ui locale according to the oidc discovery endpoint", func(ttt *testing.T) {
			checkDiscoveryEndpoint(ttt, domain, allowListMustContain, allowListMustNotContain)
		})
		tt.Run("for consumers of the GetAllowedLanguages endpoints", func(ttt *testing.T) {
			adminAllowed, err := Tester.Client.Admin.GetAllowedLanguages(ctx, &admin.GetAllowedLanguagesRequest{})
			require.NoError(ttt, err)
			assertAllowList(adminAllowed.Languages, allowListMustContain, allowListMustNotContain)
			mgmtAllowed, err := Tester.Client.Mgmt.GetAllowedLanguages(ctx, &management.GetAllowedLanguagesRequest{})
			require.NoError(ttt, err)
			assertAllowList(mgmtAllowed.Languages, allowListMustContain, allowListMustNotContain)
			authAllowed, err := Tester.Client.Auth.GetAllowedLanguages(ctx, &auth.GetAllowedLanguagesRequest{})
			require.NoError(ttt, err)
			assertAllowList(authAllowed.Languages, allowListMustContain, allowListMustNotContain)
		})
=======
func setAndAwaitDefaultLanguage(ctx context.Context, t *testing.T, lang language.Tag) {
	_, err := Tester.Client.Admin.SetDefaultLanguage(ctx, &admin.SetDefaultLanguageRequest{Language: lang.String()})
	require.NoError(t, err)
	awaitCtx, awaitCancel := context.WithTimeout(ctx, 10*time.Second)
	defer awaitCancel()
	await(t, awaitCtx, func() bool {
		defaultLang, getErr := Tester.Client.Admin.GetDefaultLanguage(awaitCtx, &admin.GetDefaultLanguageRequest{})
		return assert.NoError(NoopAssertionT, getErr) &&
			assert.Equal(NoopAssertionT, lang.String(), defaultLang.GetLanguage())
>>>>>>> 83544e37
	})
}

func importUser(ctx context.Context, preferredLanguage language.Tag) (*management.ImportHumanUserResponse, error) {
	random := integration.RandString(5)
	return Tester.Client.Mgmt.ImportHumanUser(ctx, &management.ImportHumanUserRequest{
		UserName: "integration-test-user_" + random,
		Profile: &management.ImportHumanUserRequest_Profile{
			FirstName:         "hodor",
			LastName:          "hodor",
			NickName:          "hodor",
			PreferredLanguage: preferredLanguage.String(),
		},
		Email: &management.ImportHumanUserRequest_Email{
			Email:           random + "@hodor.hodor",
			IsEmailVerified: true,
		},
		PasswordChangeRequired: false,
		Password:               "Password1!",
	})
}

func checkDiscoveryEndpoint(t *testing.T, domain string, containsUILocales, notContainsUILocales []string) {
	resp, err := http.Get("http://" + domain + ":8080/.well-known/openid-configuration")
	require.NoError(t, err)
	require.Equal(t, http.StatusOK, resp.StatusCode)
	body, err := io.ReadAll(resp.Body)
	defer func() {
		require.NoError(t, resp.Body.Close())
	}()
	require.NoError(t, err)
	doc := struct {
		UILocalesSupported []string `json:"ui_locales_supported"`
	}{}
	require.NoError(t, json.Unmarshal(body, &doc))
	assertAllowList(doc.UILocalesSupported, containsUILocales, notContainsUILocales)
}

func assertAllowList(allowList, mustContain, mustNotContain []string) {
	if mustContain != nil {
		assert.Condition(NoopAssertionT, contains(allowList, mustContain))
	}
	if mustNotContain != nil {
		assert.Condition(NoopAssertionT, not(contains(allowList, mustNotContain)))
	}
}

func checkLoginUILanguage(t *testing.T, domain string, acceptLanguage language.Tag, expectLang language.Tag, containsText string) {
	req, err := http.NewRequest(http.MethodGet, "http://"+domain+":8080/ui/login/register", nil)
	req.Header.Set("Accept-Language", acceptLanguage.String())
	require.NoError(t, err)
	resp, err := http.DefaultClient.Do(req)
	require.NoError(t, err)
	require.Equal(t, http.StatusOK, resp.StatusCode)
	body, err := io.ReadAll(resp.Body)
	defer func() {
		require.NoError(t, resp.Body.Close())
	}()
	require.NoError(t, err)
	assert.Containsf(t, string(body), containsText, "login ui language is in "+expectLang.String())
}

// We would love to use assert.Contains here, but it doesn't work with slices of strings
func contains(container []string, subset []string) assert.Comparison {
	return func() bool {
		if subset == nil {
			return true
		}
		for _, str := range subset {
			var found bool
			for _, containerStr := range container {
				if str == containerStr {
					found = true
					break
				}
			}
			if !found {
				return false
			}
		}
		return true
	}
}

func not(cmp assert.Comparison) assert.Comparison {
	return func() bool {
		return !cmp()
	}
}<|MERGE_RESOLUTION|>--- conflicted
+++ resolved
@@ -62,6 +62,17 @@
 	t.Run("restricting allowed languages works", func(tt *testing.T) {
 		setAndAwaitAllowedLanguages(iamOwnerCtx, tt, []string{defaultAndAllowedLanguage.String()})
 	})
+	t.Run("all GetAllowedLanguages methods return only the allowed languages", func(tt *testing.T) {
+		adminLangs, err := Tester.Client.Admin.GetAllowedLanguages(iamOwnerCtx, &admin.GetAllowedLanguagesRequest{})
+		require.NoError(tt, err)
+		assertAllowList(adminLangs.GetLanguages(), []string{defaultAndAllowedLanguage.String()}, []string{disallowedLanguage.String()})
+		mgmtLangs, err := Tester.Client.Mgmt.GetAllowedLanguages(iamOwnerCtx, &management.GetAllowedLanguagesRequest{})
+		require.NoError(tt, err)
+		assertAllowList(mgmtLangs.GetLanguages(), []string{defaultAndAllowedLanguage.String()}, []string{disallowedLanguage.String()})
+		authLangs, err := Tester.Client.Auth.GetAllowedLanguages(iamOwnerCtx, &auth.GetAllowedLanguagesRequest{})
+		require.NoError(tt, err)
+		assertAllowList(authLangs.GetLanguages(), []string{defaultAndAllowedLanguage.String()}, []string{disallowedLanguage.String()})
+	})
 	t.Run("setting the default language to a disallowed language fails", func(tt *testing.T) {
 		_, err := Tester.Client.Admin.SetDefaultLanguage(iamOwnerCtx, &admin.SetDefaultLanguageRequest{Language: disallowedLanguage.String()})
 		expectStatus, ok := status.FromError(err)
@@ -157,54 +168,6 @@
 	})
 }
 
-<<<<<<< HEAD
-func assertIfLanguageIsUsable(ctx context.Context, t *testing.T, domain string, supportedLanguagesStr []string, allowedLanguage, disallowedLanguage language.Tag, existingUserID string, usable bool) {
-	var (
-		usableStr               = "usable"
-		checkAPIErr             = require.NoError
-		allowListMustContain    = supportedLanguagesStr
-		allowListMustNotContain []string
-	)
-
-	if !usable {
-		usableStr = "unusable"
-		checkAPIErr = require.Error
-		allowListMustContain = []string{allowedLanguage.String()}
-		allowListMustNotContain = []string{disallowedLanguage.String()}
-	}
-
-	t.Run("the disallowed language is "+usableStr, func(tt *testing.T) {
-		tt.Run("as an imported users preferred language", func(ttt *testing.T) {
-			_, err := importUser(ctx, disallowedLanguage)
-			checkAPIErr(ttt, err)
-		})
-		tt.Run("as preferred languang when updating a users profile", func(ttt *testing.T) {
-			_, err := Tester.Client.Mgmt.UpdateHumanProfile(ctx, &management.UpdateHumanProfileRequest{
-				UserId:            existingUserID,
-				FirstName:         "hodor",
-				LastName:          "hodor",
-				NickName:          integration.RandString(5),
-				DisplayName:       "hodor",
-				PreferredLanguage: disallowedLanguage.String(),
-				Gender:            user.Gender_GENDER_MALE,
-			})
-			checkAPIErr(ttt, err)
-		})
-		tt.Run("as ui locale according to the oidc discovery endpoint", func(ttt *testing.T) {
-			checkDiscoveryEndpoint(ttt, domain, allowListMustContain, allowListMustNotContain)
-		})
-		tt.Run("for consumers of the GetAllowedLanguages endpoints", func(ttt *testing.T) {
-			adminAllowed, err := Tester.Client.Admin.GetAllowedLanguages(ctx, &admin.GetAllowedLanguagesRequest{})
-			require.NoError(ttt, err)
-			assertAllowList(adminAllowed.Languages, allowListMustContain, allowListMustNotContain)
-			mgmtAllowed, err := Tester.Client.Mgmt.GetAllowedLanguages(ctx, &management.GetAllowedLanguagesRequest{})
-			require.NoError(ttt, err)
-			assertAllowList(mgmtAllowed.Languages, allowListMustContain, allowListMustNotContain)
-			authAllowed, err := Tester.Client.Auth.GetAllowedLanguages(ctx, &auth.GetAllowedLanguagesRequest{})
-			require.NoError(ttt, err)
-			assertAllowList(authAllowed.Languages, allowListMustContain, allowListMustNotContain)
-		})
-=======
 func setAndAwaitDefaultLanguage(ctx context.Context, t *testing.T, lang language.Tag) {
 	_, err := Tester.Client.Admin.SetDefaultLanguage(ctx, &admin.SetDefaultLanguageRequest{Language: lang.String()})
 	require.NoError(t, err)
@@ -214,7 +177,6 @@
 		defaultLang, getErr := Tester.Client.Admin.GetDefaultLanguage(awaitCtx, &admin.GetDefaultLanguageRequest{})
 		return assert.NoError(NoopAssertionT, getErr) &&
 			assert.Equal(NoopAssertionT, lang.String(), defaultLang.GetLanguage())
->>>>>>> 83544e37
 	})
 }
 
