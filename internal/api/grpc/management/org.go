package management

import (
	"context"

	"github.com/caos/zitadel/internal/api/authz"
	change_grpc "github.com/caos/zitadel/internal/api/grpc/change"
	member_grpc "github.com/caos/zitadel/internal/api/grpc/member"
	"github.com/caos/zitadel/internal/api/grpc/object"
	org_grpc "github.com/caos/zitadel/internal/api/grpc/org"
	policy_grpc "github.com/caos/zitadel/internal/api/grpc/policy"
	"github.com/caos/zitadel/internal/domain"
	"github.com/caos/zitadel/internal/eventstore/v1/models"
	org_model "github.com/caos/zitadel/internal/org/model"
	"github.com/caos/zitadel/internal/query"
	usr_model "github.com/caos/zitadel/internal/user/model"
	mgmt_pb "github.com/caos/zitadel/pkg/grpc/management"
)

func (s *Server) GetMyOrg(ctx context.Context, req *mgmt_pb.GetMyOrgRequest) (*mgmt_pb.GetMyOrgResponse, error) {
	org, err := s.query.OrgByID(ctx, authz.GetCtxData(ctx).OrgID)
	if err != nil {
		return nil, err
	}
	return &mgmt_pb.GetMyOrgResponse{Org: org_grpc.OrgViewToPb(org)}, nil
}

func (s *Server) GetOrgByDomainGlobal(ctx context.Context, req *mgmt_pb.GetOrgByDomainGlobalRequest) (*mgmt_pb.GetOrgByDomainGlobalResponse, error) {
	org, err := s.query.OrgByDomainGlobal(ctx, req.Domain)
	if err != nil {
		return nil, err
	}

	return &mgmt_pb.GetOrgByDomainGlobalResponse{Org: org_grpc.OrgViewToPb(org)}, nil
}

func (s *Server) ListOrgChanges(ctx context.Context, req *mgmt_pb.ListOrgChangesRequest) (*mgmt_pb.ListOrgChangesResponse, error) {
	sequence, limit, asc := change_grpc.ChangeQueryToModel(req.Query)
	features, err := s.features.GetOrgFeatures(ctx, authz.GetCtxData(ctx).OrgID)
	if err != nil {
		return nil, err
	}
	response, err := s.org.OrgChanges(ctx, authz.GetCtxData(ctx).OrgID, sequence, limit, asc, features.AuditLogRetention)
	if err != nil {
		return nil, err
	}
	return &mgmt_pb.ListOrgChangesResponse{
		Result: change_grpc.OrgChangesToPb(response.Changes),
	}, nil
}

func (s *Server) AddOrg(ctx context.Context, req *mgmt_pb.AddOrgRequest) (*mgmt_pb.AddOrgResponse, error) {
	userIDs, err := s.getClaimedUserIDsOfOrgDomain(ctx, domain.NewIAMDomainName(req.Name, s.systemDefaults.Domain))
	if err != nil {
		return nil, err
	}
	ctxData := authz.GetCtxData(ctx)
	org, err := s.command.AddOrg(ctx, req.Name, ctxData.UserID, ctxData.ResourceOwner, userIDs)
	if err != nil {
		return nil, err
	}
	return &mgmt_pb.AddOrgResponse{
		Id: org.AggregateID,
		Details: object.AddToDetailsPb(
			org.Sequence,
			org.ChangeDate,
			org.ResourceOwner,
		),
	}, err
}

func (s *Server) UpdateOrg(ctx context.Context, req *mgmt_pb.UpdateOrgRequest) (*mgmt_pb.UpdateOrgResponse, error) {
	ctxData := authz.GetCtxData(ctx)
	org, err := s.command.ChangeOrg(ctx, ctxData.OrgID, req.Name)
	if err != nil {
		return nil, err
	}
	return &mgmt_pb.UpdateOrgResponse{
		Details: object.AddToDetailsPb(
			org.Sequence,
			org.EventDate,
			org.ResourceOwner,
		),
	}, err
}

func (s *Server) DeactivateOrg(ctx context.Context, req *mgmt_pb.DeactivateOrgRequest) (*mgmt_pb.DeactivateOrgResponse, error) {
	objectDetails, err := s.command.DeactivateOrg(ctx, authz.GetCtxData(ctx).OrgID)
	if err != nil {
		return nil, err
	}
	return &mgmt_pb.DeactivateOrgResponse{
		Details: object.DomainToChangeDetailsPb(objectDetails),
	}, nil
}

func (s *Server) ReactivateOrg(ctx context.Context, req *mgmt_pb.ReactivateOrgRequest) (*mgmt_pb.ReactivateOrgResponse, error) {
	objectDetails, err := s.command.ReactivateOrg(ctx, authz.GetCtxData(ctx).OrgID)
	if err != nil {
		return nil, err
	}
	return &mgmt_pb.ReactivateOrgResponse{
		Details: object.DomainToChangeDetailsPb(objectDetails),
	}, err
}

func (s *Server) GetOrgIAMPolicy(ctx context.Context, req *mgmt_pb.GetOrgIAMPolicyRequest) (*mgmt_pb.GetOrgIAMPolicyResponse, error) {
<<<<<<< HEAD
	policy, err := s.query.MyOrgIAMPolicy(ctx, authz.GetCtxData(ctx).OrgID)
=======
	policy, err := s.query.OrgIAMPolicyByOrg(ctx, authz.GetCtxData(ctx).OrgID)
>>>>>>> 7b38158c
	if err != nil {
		return nil, err
	}
	return &mgmt_pb.GetOrgIAMPolicyResponse{
		Policy: policy_grpc.OrgIAMPolicyToPb(policy),
	}, nil
}

func (s *Server) ListOrgDomains(ctx context.Context, req *mgmt_pb.ListOrgDomainsRequest) (*mgmt_pb.ListOrgDomainsResponse, error) {
	queries, err := ListOrgDomainsRequestToModel(req)
	if err != nil {
		return nil, err
	}
	orgIDQuery, err := query.NewOrgDomainOrgIDSearchQuery(authz.GetCtxData(ctx).OrgID)
	if err != nil {
		return nil, err
	}
	queries.Queries = append(queries.Queries, orgIDQuery)

	domains, err := s.query.SearchOrgDomains(ctx, queries)
	if err != nil {
		return nil, err
	}
	return &mgmt_pb.ListOrgDomainsResponse{
		Result: org_grpc.DomainsToPb(domains.Domains),
		Details: object.ToListDetails(
			domains.Count,
			domains.Sequence,
			domains.Timestamp,
		),
	}, nil
}

func (s *Server) AddOrgDomain(ctx context.Context, req *mgmt_pb.AddOrgDomainRequest) (*mgmt_pb.AddOrgDomainResponse, error) {
	domain, err := s.command.AddOrgDomain(ctx, AddOrgDomainRequestToDomain(ctx, req), nil)
	if err != nil {
		return nil, err
	}
	return &mgmt_pb.AddOrgDomainResponse{
		Details: object.AddToDetailsPb(
			domain.Sequence,
			domain.ChangeDate,
			domain.ResourceOwner,
		),
	}, nil
}

func (s *Server) RemoveOrgDomain(ctx context.Context, req *mgmt_pb.RemoveOrgDomainRequest) (*mgmt_pb.RemoveOrgDomainResponse, error) {
	details, err := s.command.RemoveOrgDomain(ctx, RemoveOrgDomainRequestToDomain(ctx, req))
	if err != nil {
		return nil, err
	}
	return &mgmt_pb.RemoveOrgDomainResponse{
		Details: object.DomainToChangeDetailsPb(details),
	}, err
}

func (s *Server) GenerateOrgDomainValidation(ctx context.Context, req *mgmt_pb.GenerateOrgDomainValidationRequest) (*mgmt_pb.GenerateOrgDomainValidationResponse, error) {
	token, url, err := s.command.GenerateOrgDomainValidation(ctx, GenerateOrgDomainValidationRequestToDomain(ctx, req))
	if err != nil {
		return nil, err
	}
	return &mgmt_pb.GenerateOrgDomainValidationResponse{
		Token: token,
		Url:   url,
	}, nil
}

func GenerateOrgDomainValidationRequestToDomain(ctx context.Context, req *mgmt_pb.GenerateOrgDomainValidationRequest) *domain.OrgDomain {
	return &domain.OrgDomain{
		ObjectRoot: models.ObjectRoot{
			AggregateID: authz.GetCtxData(ctx).OrgID,
		},
		Domain:         req.Domain,
		ValidationType: org_grpc.DomainValidationTypeToDomain(req.Type),
	}
}

func (s *Server) ValidateOrgDomain(ctx context.Context, req *mgmt_pb.ValidateOrgDomainRequest) (*mgmt_pb.ValidateOrgDomainResponse, error) {
	userIDs, err := s.getClaimedUserIDsOfOrgDomain(ctx, req.Domain)
	if err != nil {
		return nil, err
	}
	details, err := s.command.ValidateOrgDomain(ctx, ValidateOrgDomainRequestToDomain(ctx, req), userIDs)
	if err != nil {
		return nil, err
	}
	return &mgmt_pb.ValidateOrgDomainResponse{
		Details: object.DomainToChangeDetailsPb(details),
	}, nil
}

func (s *Server) SetPrimaryOrgDomain(ctx context.Context, req *mgmt_pb.SetPrimaryOrgDomainRequest) (*mgmt_pb.SetPrimaryOrgDomainResponse, error) {
	details, err := s.command.SetPrimaryOrgDomain(ctx, SetPrimaryOrgDomainRequestToDomain(ctx, req))
	if err != nil {
		return nil, err
	}
	return &mgmt_pb.SetPrimaryOrgDomainResponse{
		Details: object.DomainToChangeDetailsPb(details),
	}, nil
}

func (s *Server) ListOrgMemberRoles(ctx context.Context, req *mgmt_pb.ListOrgMemberRolesRequest) (*mgmt_pb.ListOrgMemberRolesResponse, error) {
	roles := s.org.GetOrgMemberRoles()
	return &mgmt_pb.ListOrgMemberRolesResponse{
		Result: roles,
	}, nil
}

func (s *Server) ListOrgMembers(ctx context.Context, req *mgmt_pb.ListOrgMembersRequest) (*mgmt_pb.ListOrgMembersResponse, error) {
	queries, err := ListOrgMembersRequestToModel(req)
	if err != nil {
		return nil, err
	}
	members, err := s.org.SearchMyOrgMembers(ctx, queries)
	if err != nil {
		return nil, err
	}
	return &mgmt_pb.ListOrgMembersResponse{
		Result: member_grpc.OrgMembersToPb(members.Result),
		Details: object.ToListDetails(
			members.TotalResult,
			members.Sequence,
			members.Timestamp,
		),
	}, nil
}

func ListOrgMembersRequestToModel(req *mgmt_pb.ListOrgMembersRequest) (*org_model.OrgMemberSearchRequest, error) {
	offset, limit, asc := object.ListQueryToModel(req.Query)
	queries := member_grpc.MemberQueriesToOrgMember(req.Queries)
	return &org_model.OrgMemberSearchRequest{
		Offset: offset,
		Limit:  limit,
		Asc:    asc,
		//SortingColumn: //TODO: sorting
		Queries: queries,
	}, nil
}

func (s *Server) AddOrgMember(ctx context.Context, req *mgmt_pb.AddOrgMemberRequest) (*mgmt_pb.AddOrgMemberResponse, error) {
	addedMember, err := s.command.AddOrgMember(ctx, AddOrgMemberRequestToDomain(ctx, req))
	if err != nil {
		return nil, err
	}
	return &mgmt_pb.AddOrgMemberResponse{
		Details: object.AddToDetailsPb(
			addedMember.Sequence,
			addedMember.ChangeDate,
			addedMember.ResourceOwner,
		),
	}, nil
}

func (s *Server) UpdateOrgMember(ctx context.Context, req *mgmt_pb.UpdateOrgMemberRequest) (*mgmt_pb.UpdateOrgMemberResponse, error) {
	changedMember, err := s.command.ChangeOrgMember(ctx, UpdateOrgMemberRequestToDomain(ctx, req))
	if err != nil {
		return nil, err
	}
	return &mgmt_pb.UpdateOrgMemberResponse{
		Details: object.ChangeToDetailsPb(
			changedMember.Sequence,
			changedMember.ChangeDate,
			changedMember.ResourceOwner,
		),
	}, nil
}

func (s *Server) RemoveOrgMember(ctx context.Context, req *mgmt_pb.RemoveOrgMemberRequest) (*mgmt_pb.RemoveOrgMemberResponse, error) {
	details, err := s.command.RemoveOrgMember(ctx, authz.GetCtxData(ctx).OrgID, req.UserId)
	if err != nil {
		return nil, err
	}
	return &mgmt_pb.RemoveOrgMemberResponse{
		Details: object.DomainToChangeDetailsPb(details),
	}, nil
}

func (s *Server) getClaimedUserIDsOfOrgDomain(ctx context.Context, orgDomain string) ([]string, error) {
	users, err := s.user.SearchUsers(ctx, &usr_model.UserSearchRequest{
		Queries: []*usr_model.UserSearchQuery{
			{
				Key:    usr_model.UserSearchKeyPreferredLoginName,
				Method: domain.SearchMethodEndsWithIgnoreCase,
				Value:  orgDomain,
			},
			{
				Key:    usr_model.UserSearchKeyResourceOwner,
				Method: domain.SearchMethodNotEquals,
				Value:  authz.GetCtxData(ctx).OrgID,
			},
		},
	}, false)
	if err != nil {
		return nil, err
	}
	userIDs := make([]string, len(users.Result))
	for i, user := range users.Result {
		userIDs[i] = user.ID
	}
	return userIDs, nil
}<|MERGE_RESOLUTION|>--- conflicted
+++ resolved
@@ -105,11 +105,7 @@
 }
 
 func (s *Server) GetOrgIAMPolicy(ctx context.Context, req *mgmt_pb.GetOrgIAMPolicyRequest) (*mgmt_pb.GetOrgIAMPolicyResponse, error) {
-<<<<<<< HEAD
-	policy, err := s.query.MyOrgIAMPolicy(ctx, authz.GetCtxData(ctx).OrgID)
-=======
 	policy, err := s.query.OrgIAMPolicyByOrg(ctx, authz.GetCtxData(ctx).OrgID)
->>>>>>> 7b38158c
 	if err != nil {
 		return nil, err
 	}
