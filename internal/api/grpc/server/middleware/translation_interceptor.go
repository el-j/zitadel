--- conflicted
+++ resolved
@@ -19,24 +19,14 @@
 		defer func() { span.EndWithError(err) }()
 
 		if loc, ok := resp.(localizers); ok && resp != nil {
-<<<<<<< HEAD
-			// This translator is only used for texts that are not customizable, so we translate to all supported languages.
-			translator, translatorError := newZitadelTranslator(authz.GetInstance(ctx).DefaultLanguage(), i18n.SupportedLanguages())
-=======
 			translator, translatorError := getTranslator(ctx)
->>>>>>> dd33538c
 			if translatorError != nil {
 				return resp, err
 			}
 			translateFields(ctx, loc, translator)
 		}
 		if err != nil {
-<<<<<<< HEAD
-			// This translator is only used for texts that are not customizable, so we translate to all supported languages.
-			translator, translatorError := newZitadelTranslator(authz.GetInstance(ctx).DefaultLanguage(), i18n.SupportedLanguages())
-=======
 			translator, translatorError := getTranslator(ctx)
->>>>>>> dd33538c
 			if translatorError != nil {
 				return resp, err
 			}
