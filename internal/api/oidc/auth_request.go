--- conflicted
+++ resolved
@@ -49,21 +49,12 @@
 	scope, err = o.assertProjectRoleScopesByProject(ctx, project, req.Scopes)
 	if err != nil {
 		return nil, nil, err
-<<<<<<< HEAD
 	}
 	audience, err = o.audienceFromProjectID(ctx, project.ID)
 	audience = domain.AddAudScopeToAudience(ctx, audience, scope)
 	if err != nil {
 		return nil, nil, err
 	}
-=======
-	}
-	audience, err = o.audienceFromProjectID(ctx, project.ID)
-	audience = domain.AddAudScopeToAudience(ctx, audience, scope)
-	if err != nil {
-		return nil, nil, err
-	}
->>>>>>> 21770339
 	return scope, audience, nil
 }
 
