package login

import (
	"net/http"

	"github.com/zitadel/zitadel/internal/domain"
<<<<<<< HEAD
	"github.com/zitadel/zitadel/internal/errors"
=======
	"github.com/zitadel/zitadel/internal/zerrors"
>>>>>>> 76c84d38
)

const (
	tmplPasswordResetDone = "passwordresetdone"
)

func (l *Login) handlePasswordReset(w http.ResponseWriter, r *http.Request) {
	authReq, err := l.getAuthRequest(r)
	if err != nil {
		l.renderError(w, r, authReq, err)
		return
	}
	user, err := l.query.GetUserByLoginName(setContext(r.Context(), authReq.UserOrgID), true, authReq.LoginName)
	if err != nil {
<<<<<<< HEAD
		if authReq.LoginPolicy.IgnoreUnknownUsernames && errors.IsNotFound(err) {
=======
		if authReq.LoginPolicy.IgnoreUnknownUsernames && zerrors.IsNotFound(err) {
>>>>>>> 76c84d38
			err = nil
		}
		l.renderPasswordResetDone(w, r, authReq, err)
		return
	}
	passwordCodeGenerator, err := l.query.InitEncryptionGenerator(r.Context(), domain.SecretGeneratorTypePasswordResetCode, l.userCodeAlg)
	if err != nil {
		if authReq.LoginPolicy.IgnoreUnknownUsernames && zerrors.IsNotFound(err) {
			err = nil
		}
		l.renderPasswordResetDone(w, r, authReq, err)
		return
	}
	_, err = l.command.RequestSetPassword(setContext(r.Context(), authReq.UserOrgID), user.ID, authReq.UserOrgID, domain.NotificationTypeEmail, passwordCodeGenerator)
	l.renderPasswordResetDone(w, r, authReq, err)
}

func (l *Login) renderPasswordResetDone(w http.ResponseWriter, r *http.Request, authReq *domain.AuthRequest, err error) {
	var errID, errMessage string
	if err != nil {
		errID, errMessage = l.getErrorMessage(r, err)
	}
	translator := l.getTranslator(r.Context(), authReq)
	data := l.getUserData(r, authReq, translator, "PasswordResetDone.Title", "PasswordResetDone.Description", errID, errMessage)
	l.renderer.RenderTemplate(w, r, translator, l.renderer.Templates[tmplPasswordResetDone], data, nil)
}<|MERGE_RESOLUTION|>--- conflicted
+++ resolved
@@ -4,11 +4,7 @@
 	"net/http"
 
 	"github.com/zitadel/zitadel/internal/domain"
-<<<<<<< HEAD
-	"github.com/zitadel/zitadel/internal/errors"
-=======
 	"github.com/zitadel/zitadel/internal/zerrors"
->>>>>>> 76c84d38
 )
 
 const (
@@ -23,11 +19,7 @@
 	}
 	user, err := l.query.GetUserByLoginName(setContext(r.Context(), authReq.UserOrgID), true, authReq.LoginName)
 	if err != nil {
-<<<<<<< HEAD
-		if authReq.LoginPolicy.IgnoreUnknownUsernames && errors.IsNotFound(err) {
-=======
 		if authReq.LoginPolicy.IgnoreUnknownUsernames && zerrors.IsNotFound(err) {
->>>>>>> 76c84d38
 			err = nil
 		}
 		l.renderPasswordResetDone(w, r, authReq, err)
