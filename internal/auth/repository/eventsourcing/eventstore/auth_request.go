--- conflicted
+++ resolved
@@ -125,13 +125,9 @@
 	}
 	request.Audience = appIDs
 	request.AppendAudIfNotExisting(app.ProjectID)
-<<<<<<< HEAD
-	if err := setOrgID(repo.Query, request); err != nil {
-=======
 	request.ApplicationResourceOwner = app.ResourceOwner
 	request.PrivateLabelingSetting = app.PrivateLabelingSetting
-	if err := setOrgID(repo.OrgViewProvider, request); err != nil {
->>>>>>> 45ebd162
+	if err := setOrgID(repo.Query, request); err != nil {
 		return nil, err
 	}
 	if request.LoginHint != "" {
@@ -613,7 +609,7 @@
 	if err != nil {
 		return err
 	}
-	user, err := activeUserByID(ctx, repo.UserViewProvider, repo.UserEventProvider, repo.OrgViewProvider, repo.LockoutPolicyViewProvider, externalIDP.UserID)
+	user, err := activeUserByID(ctx, repo.UserViewProvider, repo.UserEventProvider, repo.Query, repo.LockoutPolicyViewProvider, externalIDP.UserID)
 	if err != nil {
 		return err
 	}
