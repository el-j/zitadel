package eventstore

import (
	"context"
	"time"

	"github.com/zitadel/logging"

	"github.com/zitadel/zitadel/internal/api/authz"
	"github.com/zitadel/zitadel/internal/auth/repository/eventsourcing/view"
	"github.com/zitadel/zitadel/internal/crypto"
	"github.com/zitadel/zitadel/internal/domain"
	"github.com/zitadel/zitadel/internal/eventstore"
	"github.com/zitadel/zitadel/internal/telemetry/tracing"
	usr_model "github.com/zitadel/zitadel/internal/user/model"
	usr_view "github.com/zitadel/zitadel/internal/user/repository/view"
	"github.com/zitadel/zitadel/internal/user/repository/view/model"
	"github.com/zitadel/zitadel/internal/zerrors"
)

type RefreshTokenRepo struct {
	Eventstore   *eventstore.Eventstore
	View         *view.View
	SearchLimit  uint64
	KeyAlgorithm crypto.EncryptionAlgorithm
}

func (r *RefreshTokenRepo) RefreshTokenByToken(ctx context.Context, refreshToken string) (*usr_model.RefreshTokenView, error) {
	userID, tokenID, token, err := domain.FromRefreshToken(refreshToken, r.KeyAlgorithm)
	if err != nil {
		return nil, err
	}
	tokenView, err := r.RefreshTokenByID(ctx, tokenID, userID)
	if err != nil {
		return nil, err
	}
	if tokenView.Token != token {
		return nil, zerrors.ThrowNotFound(nil, "EVENT-5Bm9s", "Errors.User.RefreshToken.Invalid")
	}
	return tokenView, nil
}

func (r *RefreshTokenRepo) RefreshTokenByID(ctx context.Context, tokenID, userID string) (*usr_model.RefreshTokenView, error) {
	instanceID := authz.GetInstance(ctx).InstanceID()

	// always load the latest sequence first, so in case the token was not found by id,
	// the sequence will be equal or lower than the actual projection and no events are lost
	sequence, err := r.View.GetLatestRefreshTokenSequence(ctx)
	logging.WithFields("instanceID", instanceID, "userID", userID, "tokenID", tokenID).
		OnError(err).
		Errorf("could not get current sequence for RefreshTokenByID")

	tokenView, viewErr := r.View.RefreshTokenByID(tokenID, instanceID)
	if viewErr != nil && !zerrors.IsNotFound(viewErr) {
		return nil, viewErr
	}
<<<<<<< HEAD
	if errors.IsNotFound(viewErr) {
=======
	if zerrors.IsNotFound(viewErr) {
>>>>>>> 76c84d38
		tokenView = new(model.RefreshTokenView)
		tokenView.ID = tokenID
		tokenView.UserID = userID
		tokenView.InstanceID = instanceID
		if sequence != nil {
			tokenView.ChangeDate = sequence.EventCreatedAt
		}
	}

	events, esErr := r.getUserEvents(ctx, userID, tokenView.InstanceID, tokenView.ChangeDate, tokenView.GetRelevantEventTypes())
<<<<<<< HEAD
	if errors.IsNotFound(viewErr) && len(events) == 0 {
		return nil, errors.ThrowNotFound(nil, "EVENT-BHB52", "Errors.User.RefreshToken.Invalid")
=======
	if zerrors.IsNotFound(viewErr) && len(events) == 0 {
		return nil, zerrors.ThrowNotFound(nil, "EVENT-BHB52", "Errors.User.RefreshToken.Invalid")
>>>>>>> 76c84d38
	}

	if esErr != nil {
		logging.Log("EVENT-AE462").WithError(viewErr).WithField("traceID", tracing.TraceIDFromCtx(ctx)).Debug("error retrieving new events")
		return model.RefreshTokenViewToModel(tokenView), nil
	}
	viewToken := *tokenView
	for _, event := range events {
		err := tokenView.AppendEventIfMyRefreshToken(event)
		if err != nil {
			return model.RefreshTokenViewToModel(&viewToken), nil
		}
	}
	if !tokenView.Expiration.After(time.Now()) {
		return nil, zerrors.ThrowNotFound(nil, "EVENT-5Bm9s", "Errors.User.RefreshToken.Invalid")
	}
	return model.RefreshTokenViewToModel(tokenView), nil
}

func (r *RefreshTokenRepo) SearchMyRefreshTokens(ctx context.Context, userID string, request *usr_model.RefreshTokenSearchRequest) (*usr_model.RefreshTokenSearchResponse, error) {
	err := request.EnsureLimit(r.SearchLimit)
	if err != nil {
		return nil, err
	}
	sequence, err := r.View.GetLatestRefreshTokenSequence(ctx)
	logging.Log("EVENT-GBdn4").OnError(err).WithField("traceID", tracing.TraceIDFromCtx(ctx)).Warn("could not read latest refresh token sequence")
	request.Queries = append(request.Queries, &usr_model.RefreshTokenSearchQuery{Key: usr_model.RefreshTokenSearchKeyUserID, Method: domain.SearchMethodEquals, Value: userID})
	tokens, count, err := r.View.SearchRefreshTokens(request)
	if err != nil {
		return nil, err
	}
	return &usr_model.RefreshTokenSearchResponse{
		Offset:      request.Offset,
		Limit:       request.Limit,
		TotalResult: count,
		Sequence:    sequence.Sequence,
		Timestamp:   sequence.LastRun,
		Result:      model.RefreshTokenViewsToModel(tokens),
	}, nil
}

func (r *RefreshTokenRepo) getUserEvents(ctx context.Context, userID, instanceID string, changeDate time.Time, eventTypes []eventstore.EventType) ([]eventstore.Event, error) {
	query, err := usr_view.UserByIDQuery(userID, instanceID, changeDate, eventTypes)
	if err != nil {
		return nil, err
	}
	return r.Eventstore.Filter(ctx, query)
}<|MERGE_RESOLUTION|>--- conflicted
+++ resolved
@@ -54,11 +54,7 @@
 	if viewErr != nil && !zerrors.IsNotFound(viewErr) {
 		return nil, viewErr
 	}
-<<<<<<< HEAD
-	if errors.IsNotFound(viewErr) {
-=======
 	if zerrors.IsNotFound(viewErr) {
->>>>>>> 76c84d38
 		tokenView = new(model.RefreshTokenView)
 		tokenView.ID = tokenID
 		tokenView.UserID = userID
@@ -69,13 +65,8 @@
 	}
 
 	events, esErr := r.getUserEvents(ctx, userID, tokenView.InstanceID, tokenView.ChangeDate, tokenView.GetRelevantEventTypes())
-<<<<<<< HEAD
-	if errors.IsNotFound(viewErr) && len(events) == 0 {
-		return nil, errors.ThrowNotFound(nil, "EVENT-BHB52", "Errors.User.RefreshToken.Invalid")
-=======
 	if zerrors.IsNotFound(viewErr) && len(events) == 0 {
 		return nil, zerrors.ThrowNotFound(nil, "EVENT-BHB52", "Errors.User.RefreshToken.Invalid")
->>>>>>> 76c84d38
 	}
 
 	if esErr != nil {
