package view

import (
	"context"

	"github.com/zitadel/logging"

<<<<<<< HEAD
	"github.com/zitadel/zitadel/internal/errors"
=======
>>>>>>> 76c84d38
	"github.com/zitadel/zitadel/internal/eventstore"
	"github.com/zitadel/zitadel/internal/query"
	usr_model "github.com/zitadel/zitadel/internal/user/model"
	"github.com/zitadel/zitadel/internal/user/repository/view"
	"github.com/zitadel/zitadel/internal/user/repository/view/model"
	"github.com/zitadel/zitadel/internal/zerrors"
)

const (
	userTable = "auth.users2"
)

func (v *View) UserByID(userID, instanceID string) (*model.UserView, error) {
	return view.UserByID(v.Db, userTable, userID, instanceID)
}

func (v *View) UserByLoginName(ctx context.Context, loginName, instanceID string) (*model.UserView, error) {
	queriedUser, err := v.query.GetNotifyUserByLoginName(ctx, true, loginName)
	if err != nil {
		return nil, err
	}

	//nolint: contextcheck // no lint was added because refactor would change too much code
	return view.UserByID(v.Db, userTable, queriedUser.ID, instanceID)
}

func (v *View) UserByLoginNameAndResourceOwner(ctx context.Context, loginName, resourceOwner, instanceID string) (*model.UserView, error) {
	queriedUser, err := v.query.GetNotifyUserByLoginName(ctx, true, loginName)
	if err != nil {
		return nil, err
	}

	//nolint: contextcheck // no lint was added because refactor would change too much code
	user, err := view.UserByID(v.Db, userTable, queriedUser.ID, instanceID)
	if err != nil {
		return nil, err
	}
	if user.ResourceOwner != resourceOwner {
<<<<<<< HEAD
		return nil, errors.ThrowNotFound(nil, "VIEW-qScmi", "Errors.User.NotFound")
=======
		return nil, zerrors.ThrowNotFound(nil, "VIEW-qScmi", "Errors.User.NotFound")
>>>>>>> 76c84d38
	}

	return user, nil
}

func (v *View) UserByEmail(ctx context.Context, email, instanceID string) (*model.UserView, error) {
	emailQuery, err := query.NewUserVerifiedEmailSearchQuery(email, query.TextEqualsIgnoreCase)
	if err != nil {
		return nil, err
	}
	return v.userByID(ctx, instanceID, emailQuery)
}

func (v *View) UserByEmailAndResourceOwner(ctx context.Context, email, resourceOwner, instanceID string) (*model.UserView, error) {
	emailQuery, err := query.NewUserVerifiedEmailSearchQuery(email, query.TextEquals)
	if err != nil {
		return nil, err
	}
	resourceOwnerQuery, err := query.NewUserResourceOwnerSearchQuery(resourceOwner, query.TextEquals)
	if err != nil {
		return nil, err
	}

	return v.userByID(ctx, instanceID, emailQuery, resourceOwnerQuery)
}

func (v *View) UserByPhone(ctx context.Context, phone, instanceID string) (*model.UserView, error) {
	phoneQuery, err := query.NewUserVerifiedPhoneSearchQuery(phone, query.TextEquals)
	if err != nil {
		return nil, err
	}
	return v.userByID(ctx, instanceID, phoneQuery)
}

func (v *View) UserByPhoneAndResourceOwner(ctx context.Context, phone, resourceOwner, instanceID string) (*model.UserView, error) {
	phoneQuery, err := query.NewUserVerifiedPhoneSearchQuery(phone, query.TextEquals)
	if err != nil {
		return nil, err
	}
	resourceOwnerQuery, err := query.NewUserResourceOwnerSearchQuery(resourceOwner, query.TextEquals)
	if err != nil {
		return nil, err
	}

	return v.userByID(ctx, instanceID, phoneQuery, resourceOwnerQuery)
}

func (v *View) userByID(ctx context.Context, instanceID string, queries ...query.SearchQuery) (*model.UserView, error) {
	queriedUser, err := v.query.GetNotifyUser(ctx, true, queries...)
	if err != nil {
		return nil, err
	}

	// always load the latest sequence first, so in case the user was not found by id,
	// the sequence will be equal or lower than the actual projection and no events are lost
	sequence, err := v.GetLatestUserSequence(ctx, instanceID)
	logging.WithFields("instanceID", instanceID).
		OnError(err).
		Errorf("could not get current sequence for userByID")

	user, err := view.UserByID(v.Db, userTable, queriedUser.ID, instanceID)
	if err != nil && !zerrors.IsNotFound(err) {
		return nil, err
	}

	if err != nil {
		user = new(model.UserView)
		if sequence != nil {
			user.ChangeDate = sequence.EventCreatedAt
		}
	}

	query, err := view.UserByIDQuery(queriedUser.ID, instanceID, user.ChangeDate, user.EventTypes())
	if err != nil {
		return nil, err
	}
	events, err := v.es.Filter(ctx, query)
	if err != nil && user.Sequence == 0 {
		return nil, err
	} else if err != nil {
		return user, nil
	}

	userCopy := *user

	for _, event := range events {
		if err := user.AppendEvent(event); err != nil {
			return &userCopy, nil
		}
	}

	if user.State == int32(usr_model.UserStateDeleted) {
		return nil, zerrors.ThrowNotFound(nil, "VIEW-r4y8r", "Errors.User.NotFound")
	}

	return user, nil
}

func (v *View) UsersByOrgID(orgID, instanceID string) ([]*model.UserView, error) {
	return view.UsersByOrgID(v.Db, userTable, orgID, instanceID)
}

func (v *View) PutUser(user *model.UserView, event eventstore.Event) error {
	return view.PutUser(v.Db, userTable, user)
}

func (v *View) PutUsers(users []*model.UserView, event eventstore.Event) error {
	return view.PutUsers(v.Db, userTable, users...)
}

func (v *View) DeleteUser(userID, instanceID string, event eventstore.Event) error {
	err := view.DeleteUser(v.Db, userTable, userID, instanceID)
	if err != nil && !zerrors.IsNotFound(err) {
		return err
	}
	return nil
}

func (v *View) DeleteInstanceUsers(event eventstore.Event) error {
	err := view.DeleteInstanceUsers(v.Db, userTable, event.Aggregate().InstanceID)
	if err != nil && !zerrors.IsNotFound(err) {
		return err
	}
	return nil
}

func (v *View) UpdateOrgOwnerRemovedUsers(event eventstore.Event) error {
	err := view.UpdateOrgOwnerRemovedUsers(v.Db, userTable, event.Aggregate().InstanceID, event.Aggregate().ID)
	if err != nil && !zerrors.IsNotFound(err) {
		return err
	}
	return nil
}

func (v *View) GetLatestUserSequence(ctx context.Context, instanceID string) (_ *query.CurrentState, err error) {
	q := &query.CurrentStateSearchQueries{
		Queries: make([]query.SearchQuery, 2),
	}
	q.Queries[0], err = query.NewCurrentStatesInstanceIDSearchQuery(instanceID)
	if err != nil {
		return nil, err
	}
	q.Queries[1], err = query.NewCurrentStatesProjectionSearchQuery(userTable)
	if err != nil {
		return nil, err
	}
	states, err := v.query.SearchCurrentStates(ctx, q)
	if err != nil || states.SearchResponse.Count == 0 {
		return nil, err
	}
	return states.CurrentStates[0], nil
}<|MERGE_RESOLUTION|>--- conflicted
+++ resolved
@@ -5,10 +5,6 @@
 
 	"github.com/zitadel/logging"
 
-<<<<<<< HEAD
-	"github.com/zitadel/zitadel/internal/errors"
-=======
->>>>>>> 76c84d38
 	"github.com/zitadel/zitadel/internal/eventstore"
 	"github.com/zitadel/zitadel/internal/query"
 	usr_model "github.com/zitadel/zitadel/internal/user/model"
@@ -47,11 +43,7 @@
 		return nil, err
 	}
 	if user.ResourceOwner != resourceOwner {
-<<<<<<< HEAD
-		return nil, errors.ThrowNotFound(nil, "VIEW-qScmi", "Errors.User.NotFound")
-=======
 		return nil, zerrors.ThrowNotFound(nil, "VIEW-qScmi", "Errors.User.NotFound")
->>>>>>> 76c84d38
 	}
 
 	return user, nil
