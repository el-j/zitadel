package eventstore

import (
	"context"
	"encoding/base64"
	"fmt"
	"strings"
	"time"

	"github.com/zitadel/logging"
	"github.com/zitadel/oidc/v2/pkg/oidc"
	"github.com/zitadel/oidc/v2/pkg/op"
	"gopkg.in/square/go-jose.v2"

	"github.com/zitadel/zitadel/internal/api/authz"
	http_util "github.com/zitadel/zitadel/internal/api/http"
	"github.com/zitadel/zitadel/internal/authz/repository/eventsourcing/view"
	"github.com/zitadel/zitadel/internal/crypto"
	caos_errs "github.com/zitadel/zitadel/internal/errors"
	"github.com/zitadel/zitadel/internal/eventstore"
	"github.com/zitadel/zitadel/internal/query"
	"github.com/zitadel/zitadel/internal/telemetry/tracing"
	usr_model "github.com/zitadel/zitadel/internal/user/model"
	usr_view "github.com/zitadel/zitadel/internal/user/repository/view"
	"github.com/zitadel/zitadel/internal/user/repository/view/model"
)

type TokenVerifierRepo struct {
	TokenVerificationKey crypto.EncryptionAlgorithm
	IAMID                string
	Eventstore           *eventstore.Eventstore
	View                 *view.View
	Query                *query.Queries
	ExternalSecure       bool
}

func (repo *TokenVerifierRepo) Health() error {
	return repo.View.Health()
}

func (repo *TokenVerifierRepo) tokenByID(ctx context.Context, tokenID, userID string) (_ *usr_model.TokenView, err error) {
	ctx, span := tracing.NewSpan(ctx)
	defer func() { span.EndWithError(err) }()

	instanceID := authz.GetInstance(ctx).InstanceID()
<<<<<<< HEAD
=======
	sequence, err := repo.View.GetLatestState(ctx)
	logging.WithFields("instanceID", instanceID, "userID", userID, "tokenID").
		OnError(err).
		Errorf("could not get current sequence for token check")

>>>>>>> be40eb63
	token, viewErr := repo.View.TokenByIDs(tokenID, userID, instanceID)
	if viewErr != nil && !caos_errs.IsNotFound(viewErr) {
		return nil, viewErr
	}
	if caos_errs.IsNotFound(viewErr) {
		sequence, err := repo.View.GetLatestTokenSequence(ctx, instanceID)
		logging.WithFields("instanceID", instanceID, "userID", userID, "tokenID", tokenID).
			OnError(err).
			Errorf("could not get current sequence for token check")

		token = new(model.TokenView)
		token.ID = tokenID
		token.UserID = userID
		if sequence != nil {
			token.Sequence = sequence.EventSequence
			token.ChangeDate = sequence.EventCreationDate
		}
	}

	events, esErr := repo.getUserEvents(ctx, userID, instanceID, token.ChangeDate)
	if caos_errs.IsNotFound(viewErr) && len(events) == 0 {
		return nil, caos_errs.ThrowNotFound(nil, "EVENT-4T90g", "Errors.Token.NotFound")
	}

	if esErr != nil {
		logging.WithError(viewErr).WithField("traceID", tracing.TraceIDFromCtx(ctx)).Debug("error retrieving new events")
		return model.TokenViewToModel(token), nil
	}
	viewToken := *token
	for _, event := range events {
		err := token.AppendEventIfMyToken(event)
		if err != nil {
			return model.TokenViewToModel(&viewToken), nil
		}
	}
	if !token.Expiration.After(time.Now().UTC()) || token.Deactivated {
		return nil, caos_errs.ThrowNotFound(nil, "EVENT-5Bm9s", "Errors.Token.NotFound")
	}
	return model.TokenViewToModel(token), nil
}

func (repo *TokenVerifierRepo) VerifyAccessToken(ctx context.Context, tokenString, verifierClientID, projectID string) (userID string, agentID string, clientID, prefLang, resourceOwner string, err error) {
	ctx, span := tracing.NewSpan(ctx)
	defer func() { span.EndWithError(err) }()

	tokenID, subject, ok := repo.getTokenIDAndSubject(ctx, tokenString)
	if !ok {
		return "", "", "", "", "", caos_errs.ThrowUnauthenticated(nil, "APP-Reb32", "invalid token")
	}
	_, tokenSpan := tracing.NewNamedSpan(ctx, "token")
	token, err := repo.tokenByID(ctx, tokenID, subject)
	tokenSpan.EndWithError(err)
	if err != nil {
		return "", "", "", "", "", caos_errs.ThrowUnauthenticated(err, "APP-BxUSiL", "invalid token")
	}
	if !token.Expiration.After(time.Now().UTC()) {
		return "", "", "", "", "", caos_errs.ThrowUnauthenticated(err, "APP-k9KS0", "invalid token")
	}
	if token.IsPAT {
		return token.UserID, "", "", "", token.ResourceOwner, nil
	}
	for _, aud := range token.Audience {
		if verifierClientID == aud || projectID == aud {
			return token.UserID, token.UserAgentID, token.ApplicationID, token.PreferredLanguage, token.ResourceOwner, nil
		}
	}
	return "", "", "", "", "", caos_errs.ThrowUnauthenticated(nil, "APP-Zxfako", "invalid audience")
}

func (repo *TokenVerifierRepo) ProjectIDAndOriginsByClientID(ctx context.Context, clientID string) (projectID string, origins []string, err error) {
	app, err := repo.View.ApplicationByOIDCClientID(ctx, clientID)
	if err != nil {
		return "", nil, err
	}
	return app.ProjectID, app.OIDCConfig.AllowedOrigins, nil
}

func (repo *TokenVerifierRepo) VerifierClientID(ctx context.Context, appName string) (clientID, projectID string, err error) {
	ctx, span := tracing.NewSpan(ctx)
	defer func() { span.EndWithError(err) }()

	app, err := repo.View.ApplicationByProjecIDAndAppName(ctx, authz.GetInstance(ctx).ProjectID(), appName)
	if err != nil {
		return "", "", err
	}
	if app.OIDCConfig != nil {
		clientID = app.OIDCConfig.ClientID
	} else if app.APIConfig != nil {
		clientID = app.APIConfig.ClientID
	}
	return clientID, app.ProjectID, nil
}

func (repo *TokenVerifierRepo) getUserEvents(ctx context.Context, userID, instanceID string, creationDate time.Time) (_ []eventstore.Event, err error) {
	ctx, span := tracing.NewSpan(ctx)
	defer func() { span.EndWithError(err) }()
	query, err := usr_view.UserByIDQuery(userID, instanceID, creationDate)
	if err != nil {
		return nil, err
	}
	return repo.Eventstore.Filter(ctx, query)
}

// getTokenIDAndSubject returns the TokenID and Subject of both opaque tokens and JWTs
func (repo *TokenVerifierRepo) getTokenIDAndSubject(ctx context.Context, accessToken string) (tokenID string, subject string, valid bool) {
	// accessToken can be either opaque or JWT
	// let's try opaque first:
	tokenIDSubject, err := repo.decryptAccessToken(accessToken)
	if err != nil {
		// if decryption did not work, it might be a JWT
		accessTokenClaims, err := op.VerifyAccessToken[*oidc.AccessTokenClaims](ctx, accessToken, repo.jwtTokenVerifier(ctx))
		if err != nil {
			return "", "", false
		}
		return accessTokenClaims.JWTID, accessTokenClaims.Subject, true
	}
	splitToken := strings.Split(tokenIDSubject, ":")
	if len(splitToken) != 2 {
		return "", "", false
	}
	return splitToken[0], splitToken[1], true
}

func (repo *TokenVerifierRepo) jwtTokenVerifier(ctx context.Context) op.AccessTokenVerifier {
	keySet := &openIDKeySet{repo.Query}
	issuer := http_util.BuildOrigin(authz.GetInstance(ctx).RequestedHost(), repo.ExternalSecure)
	return op.NewAccessTokenVerifier(issuer, keySet)
}

func (repo *TokenVerifierRepo) decryptAccessToken(token string) (string, error) {
	tokenData, err := base64.RawURLEncoding.DecodeString(token)
	if err != nil {
		return "", caos_errs.ThrowUnauthenticated(nil, "APP-ASdgg", "invalid token")
	}
	tokenIDSubject, err := repo.TokenVerificationKey.DecryptString(tokenData, repo.TokenVerificationKey.EncryptionKeyID())
	if err != nil {
		return "", caos_errs.ThrowUnauthenticated(nil, "APP-8EF0zZ", "invalid token")
	}
	return tokenIDSubject, nil
}

type openIDKeySet struct {
	*query.Queries
}

// VerifySignature implements the oidc.KeySet interface
// providing an implementation for the keys retrieved directly from Queries
func (o *openIDKeySet) VerifySignature(ctx context.Context, jws *jose.JSONWebSignature) ([]byte, error) {
	keySet, err := o.Queries.ActivePublicKeys(ctx, time.Now())
	if err != nil {
		return nil, fmt.Errorf("error fetching keys: %w", err)
	}
	keyID, alg := oidc.GetKeyIDAndAlg(jws)
	key, err := oidc.FindMatchingKey(keyID, oidc.KeyUseSignature, alg, jsonWebKeys(keySet.Keys)...)
	if err != nil {
		return nil, fmt.Errorf("invalid signature: %w", err)
	}
	return jws.Verify(&key)
}

func jsonWebKeys(keys []query.PublicKey) []jose.JSONWebKey {
	webKeys := make([]jose.JSONWebKey, len(keys))
	for i, key := range keys {
		webKeys[i] = jose.JSONWebKey{
			KeyID:     key.ID(),
			Algorithm: key.Algorithm(),
			Use:       key.Use().String(),
			Key:       key.Key(),
		}
	}
	return webKeys
}<|MERGE_RESOLUTION|>--- conflicted
+++ resolved
@@ -43,20 +43,13 @@
 	defer func() { span.EndWithError(err) }()
 
 	instanceID := authz.GetInstance(ctx).InstanceID()
-<<<<<<< HEAD
-=======
-	sequence, err := repo.View.GetLatestState(ctx)
-	logging.WithFields("instanceID", instanceID, "userID", userID, "tokenID").
-		OnError(err).
-		Errorf("could not get current sequence for token check")
-
->>>>>>> be40eb63
+
 	token, viewErr := repo.View.TokenByIDs(tokenID, userID, instanceID)
 	if viewErr != nil && !caos_errs.IsNotFound(viewErr) {
 		return nil, viewErr
 	}
 	if caos_errs.IsNotFound(viewErr) {
-		sequence, err := repo.View.GetLatestTokenSequence(ctx, instanceID)
+		sequence, err := repo.View.GetLatestState(ctx)
 		logging.WithFields("instanceID", instanceID, "userID", userID, "tokenID", tokenID).
 			OnError(err).
 			Errorf("could not get current sequence for token check")
