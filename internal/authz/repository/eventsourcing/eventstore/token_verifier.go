package eventstore

import (
	"context"
	"encoding/base64"
	"fmt"
	"strings"
	"time"

	"github.com/zitadel/logging"
	"github.com/zitadel/oidc/v2/pkg/oidc"
	"github.com/zitadel/oidc/v2/pkg/op"
	"gopkg.in/square/go-jose.v2"

	"github.com/zitadel/zitadel/internal/api/authz"
	http_util "github.com/zitadel/zitadel/internal/api/http"
	"github.com/zitadel/zitadel/internal/authz/repository/eventsourcing/view"
	"github.com/zitadel/zitadel/internal/command"
	"github.com/zitadel/zitadel/internal/crypto"
	"github.com/zitadel/zitadel/internal/domain"
	caos_errs "github.com/zitadel/zitadel/internal/errors"
	"github.com/zitadel/zitadel/internal/eventstore"
	"github.com/zitadel/zitadel/internal/query"
	"github.com/zitadel/zitadel/internal/telemetry/tracing"
	usr_model "github.com/zitadel/zitadel/internal/user/model"
	usr_view "github.com/zitadel/zitadel/internal/user/repository/view"
	"github.com/zitadel/zitadel/internal/user/repository/view/model"
)

type TokenVerifierRepo struct {
	TokenVerificationKey crypto.EncryptionAlgorithm
<<<<<<< HEAD
	IAMID                string
	Eventstore           *eventstore.Eventstore
=======
	Eventstore           v1.Eventstore
>>>>>>> d3e403f6
	View                 *view.View
	Query                *query.Queries
	ExternalSecure       bool
}

func (repo *TokenVerifierRepo) Health() error {
	return repo.View.Health()
}

func (repo *TokenVerifierRepo) tokenByID(ctx context.Context, tokenID, userID string) (_ *usr_model.TokenView, err error) {
	ctx, span := tracing.NewSpan(ctx)
	defer func() { span.EndWithError(err) }()

	instanceID := authz.GetInstance(ctx).InstanceID()

	token, viewErr := repo.View.TokenByIDs(tokenID, userID, instanceID)
	if viewErr != nil && !caos_errs.IsNotFound(viewErr) {
		return nil, viewErr
	}
	if caos_errs.IsNotFound(viewErr) {
		sequence, err := repo.View.GetLatestState(ctx)
		logging.WithFields("instanceID", instanceID, "userID", userID, "tokenID", tokenID).
			OnError(err).
			Errorf("could not get current sequence for token check")

		token = new(model.TokenView)
		token.ID = tokenID
		token.UserID = userID
		if sequence != nil {
			token.Sequence = sequence.EventSequence
			token.ChangeDate = sequence.EventCreationDate
		}
	}

<<<<<<< HEAD
	events, esErr := repo.getUserEvents(ctx, userID, instanceID, token.ChangeDate)
=======
	events, esErr := repo.getUserEvents(ctx, userID, instanceID, token.Sequence, token.GetRelevantEventTypes())
>>>>>>> d3e403f6
	if caos_errs.IsNotFound(viewErr) && len(events) == 0 {
		return nil, caos_errs.ThrowNotFound(nil, "EVENT-4T90g", "Errors.Token.NotFound")
	}

	if esErr != nil {
		logging.WithError(viewErr).WithField("traceID", tracing.TraceIDFromCtx(ctx)).Debug("error retrieving new events")
		return model.TokenViewToModel(token), nil
	}
	viewToken := *token
	for _, event := range events {
		err := token.AppendEventIfMyToken(event)
		if err != nil {
			return model.TokenViewToModel(&viewToken), nil
		}
	}
	if !token.Expiration.After(time.Now().UTC()) || token.Deactivated {
		return nil, caos_errs.ThrowNotFound(nil, "EVENT-5Bm9s", "Errors.Token.NotFound")
	}
	return model.TokenViewToModel(token), nil
}

func (repo *TokenVerifierRepo) VerifyAccessToken(ctx context.Context, tokenString, verifierClientID, projectID string) (userID string, agentID string, clientID, prefLang, resourceOwner string, err error) {
	ctx, span := tracing.NewSpan(ctx)
	defer func() { span.EndWithError(err) }()

	tokenID, subject, ok := repo.getTokenIDAndSubject(ctx, tokenString)
	if !ok {
		return "", "", "", "", "", caos_errs.ThrowUnauthenticated(nil, "APP-Reb32", "invalid token")
	}
	if strings.HasPrefix(tokenID, command.IDPrefixV2) {
		userID, clientID, resourceOwner, err = repo.verifyAccessTokenV2(ctx, tokenID, verifierClientID, projectID)
		return
	}
	if sessionID, ok := strings.CutPrefix(tokenID, authz.SessionTokenPrefix); ok {
		userID, clientID, resourceOwner, err = repo.verifySessionToken(ctx, sessionID, tokenString)
		return
	}
	return repo.verifyAccessTokenV1(ctx, tokenID, subject, verifierClientID, projectID)
}

func (repo *TokenVerifierRepo) verifyAccessTokenV1(ctx context.Context, tokenID, subject, verifierClientID, projectID string) (userID string, agentID string, clientID, prefLang, resourceOwner string, err error) {
	ctx, span := tracing.NewSpan(ctx)
	defer func() { span.EndWithError(err) }()

	_, tokenSpan := tracing.NewNamedSpan(ctx, "token")
	token, err := repo.tokenByID(ctx, tokenID, subject)
	tokenSpan.EndWithError(err)
	if err != nil {
		return "", "", "", "", "", caos_errs.ThrowUnauthenticated(err, "APP-BxUSiL", "invalid token")
	}
	if !token.Expiration.After(time.Now().UTC()) {
		return "", "", "", "", "", caos_errs.ThrowUnauthenticated(err, "APP-k9KS0", "invalid token")
	}
	if token.IsPAT {
		return token.UserID, "", "", "", token.ResourceOwner, nil
	}
	if err = verifyAudience(token.Audience, verifierClientID, projectID); err != nil {
		return "", "", "", "", "", err
	}
	return token.UserID, token.UserAgentID, token.ApplicationID, token.PreferredLanguage, token.ResourceOwner, nil
}

func (repo *TokenVerifierRepo) verifyAccessTokenV2(ctx context.Context, token, verifierClientID, projectID string) (userID, clientID, resourceOwner string, err error) {
	ctx, span := tracing.NewSpan(ctx)
	defer func() { span.EndWithError(err) }()

	activeToken, err := repo.Query.ActiveAccessTokenByToken(ctx, token)
	if err != nil {
		return "", "", "", err
	}
	if err = verifyAudience(activeToken.Audience, verifierClientID, projectID); err != nil {
		return "", "", "", err
	}
	if err = repo.checkAuthentication(ctx, activeToken.AuthMethods, activeToken.UserID); err != nil {
		return "", "", "", err
	}
	return activeToken.UserID, activeToken.ClientID, activeToken.ResourceOwner, nil
}

func (repo *TokenVerifierRepo) verifySessionToken(ctx context.Context, sessionID, token string) (userID, clientID, resourceOwner string, err error) {
	ctx, span := tracing.NewSpan(ctx)
	defer func() { span.EndWithError(err) }()

	session, err := repo.Query.SessionByID(ctx, false, sessionID, token)
	if err != nil {
		return "", "", "", err
	}
	if err = repo.checkAuthentication(ctx, authMethodsFromSession(session), session.UserFactor.UserID); err != nil {
		return "", "", "", err
	}
	return session.UserFactor.UserID, "", session.UserFactor.ResourceOwner, nil
}

// checkAuthentication ensures the session or token was authenticated (at least a single [domain.UserAuthMethodType]).
// It will also check if there was a multi factor authentication, if either MFA is forced by the login policy or if the user has set up any
func (repo *TokenVerifierRepo) checkAuthentication(ctx context.Context, authMethods []domain.UserAuthMethodType, userID string) error {
	if len(authMethods) == 0 {
		return caos_errs.ThrowPermissionDenied(nil, "AUTHZ-Kl3p0", "authentication required")
	}
	if domain.HasMFA(authMethods) {
		return nil
	}
	availableAuthMethods, forceMFA, forceMFALocalOnly, err := repo.Query.ListUserAuthMethodTypesRequired(setCallerCtx(ctx, userID), userID, false)
	if err != nil {
		return err
	}
	if domain.RequiresMFA(forceMFA, forceMFALocalOnly, hasIDPAuthentication(authMethods)) || domain.HasMFA(availableAuthMethods) {
		return caos_errs.ThrowPermissionDenied(nil, "AUTHZ-Kl3p0", "mfa required")
	}
	return nil
}

func hasIDPAuthentication(authMethods []domain.UserAuthMethodType) bool {
	for _, method := range authMethods {
		if method == domain.UserAuthMethodTypeIDP {
			return true
		}
	}
	return false
}

func authMethodsFromSession(session *query.Session) []domain.UserAuthMethodType {
	types := make([]domain.UserAuthMethodType, 0, domain.UserAuthMethodTypeIDP)
	if !session.PasswordFactor.PasswordCheckedAt.IsZero() {
		types = append(types, domain.UserAuthMethodTypePassword)
	}
	if !session.PasskeyFactor.PasskeyCheckedAt.IsZero() {
		types = append(types, domain.UserAuthMethodTypePasswordless)
	}
	if !session.IntentFactor.IntentCheckedAt.IsZero() {
		types = append(types, domain.UserAuthMethodTypeIDP)
	}
	// TODO: add checks with https://github.com/zitadel/zitadel/issues/5477
	/*
		if !session.TOTPFactor.TOTPCheckedAt.IsZero() {
			types = append(types, domain.UserAuthMethodTypeOTP)
		}
		if !session.U2FFactor.U2FCheckedAt.IsZero() {
			types = append(types, domain.UserAuthMethodTypeU2F)
		}
	*/
	return types
}

func setCallerCtx(ctx context.Context, userID string) context.Context {
	ctxData := authz.GetCtxData(ctx)
	ctxData.UserID = userID
	return authz.SetCtxData(ctx, ctxData)
}

func (repo *TokenVerifierRepo) ProjectIDAndOriginsByClientID(ctx context.Context, clientID string) (projectID string, origins []string, err error) {
	app, err := repo.View.ApplicationByOIDCClientID(ctx, clientID)
	if err != nil {
		return "", nil, err
	}
	return app.ProjectID, app.OIDCConfig.AllowedOrigins, nil
}

func (repo *TokenVerifierRepo) VerifierClientID(ctx context.Context, appName string) (clientID, projectID string, err error) {
	ctx, span := tracing.NewSpan(ctx)
	defer func() { span.EndWithError(err) }()

	app, err := repo.View.ApplicationByProjecIDAndAppName(ctx, authz.GetInstance(ctx).ProjectID(), appName)
	if err != nil {
		return "", "", err
	}
	if app.OIDCConfig != nil {
		clientID = app.OIDCConfig.ClientID
	} else if app.APIConfig != nil {
		clientID = app.APIConfig.ClientID
	}
	return clientID, app.ProjectID, nil
}

<<<<<<< HEAD
func (repo *TokenVerifierRepo) getUserEvents(ctx context.Context, userID, instanceID string, creationDate time.Time) (_ []eventstore.Event, err error) {
	ctx, span := tracing.NewSpan(ctx)
	defer func() { span.EndWithError(err) }()
	query, err := usr_view.UserByIDQuery(userID, instanceID, creationDate)
=======
func (repo *TokenVerifierRepo) getUserEvents(ctx context.Context, userID, instanceID string, sequence uint64, eventTypes []models.EventType) (_ []*models.Event, err error) {
	ctx, span := tracing.NewSpan(ctx)
	defer func() { span.EndWithError(err) }()
	query, err := usr_view.UserByIDQuery(userID, instanceID, sequence, eventTypes)
>>>>>>> d3e403f6
	if err != nil {
		return nil, err
	}
	return repo.Eventstore.Filter(ctx, query)
}

// getTokenIDAndSubject returns the TokenID and Subject of both opaque tokens and JWTs
func (repo *TokenVerifierRepo) getTokenIDAndSubject(ctx context.Context, accessToken string) (tokenID string, subject string, valid bool) {
	// accessToken can be either opaque or JWT
	// let's try opaque first:
	tokenIDSubject, err := repo.decryptAccessToken(accessToken)
	if err != nil {
		// if decryption did not work, it might be a JWT
		accessTokenClaims, err := op.VerifyAccessToken[*oidc.AccessTokenClaims](ctx, accessToken, repo.jwtTokenVerifier(ctx))
		if err != nil {
			return "", "", false
		}
		return accessTokenClaims.JWTID, accessTokenClaims.Subject, true
	}
	splitToken := strings.Split(tokenIDSubject, ":")
	if len(splitToken) != 2 {
		return "", "", false
	}
	return splitToken[0], splitToken[1], true
}

func (repo *TokenVerifierRepo) jwtTokenVerifier(ctx context.Context) op.AccessTokenVerifier {
	keySet := &openIDKeySet{repo.Query}
	issuer := http_util.BuildOrigin(authz.GetInstance(ctx).RequestedHost(), repo.ExternalSecure)
	return op.NewAccessTokenVerifier(issuer, keySet)
}

func (repo *TokenVerifierRepo) decryptAccessToken(token string) (string, error) {
	tokenData, err := base64.RawURLEncoding.DecodeString(token)
	if err != nil {
		return "", caos_errs.ThrowUnauthenticated(nil, "APP-ASdgg", "invalid token")
	}
	tokenIDSubject, err := repo.TokenVerificationKey.DecryptString(tokenData, repo.TokenVerificationKey.EncryptionKeyID())
	if err != nil {
		return "", caos_errs.ThrowUnauthenticated(nil, "APP-8EF0zZ", "invalid token")
	}
	return tokenIDSubject, nil
}

func verifyAudience(audience []string, verifierClientID, projectID string) error {
	for _, aud := range audience {
		if verifierClientID == aud || projectID == aud {
			return nil
		}
	}
	return caos_errs.ThrowUnauthenticated(nil, "APP-Zxfako", "invalid audience")
}

type openIDKeySet struct {
	*query.Queries
}

// VerifySignature implements the oidc.KeySet interface
// providing an implementation for the keys retrieved directly from Queries
func (o *openIDKeySet) VerifySignature(ctx context.Context, jws *jose.JSONWebSignature) ([]byte, error) {
	keySet, err := o.Queries.ActivePublicKeys(ctx, time.Now())
	if err != nil {
		return nil, fmt.Errorf("error fetching keys: %w", err)
	}
	keyID, alg := oidc.GetKeyIDAndAlg(jws)
	key, err := oidc.FindMatchingKey(keyID, oidc.KeyUseSignature, alg, jsonWebKeys(keySet.Keys)...)
	if err != nil {
		return nil, fmt.Errorf("invalid signature: %w", err)
	}
	return jws.Verify(&key)
}

func jsonWebKeys(keys []query.PublicKey) []jose.JSONWebKey {
	webKeys := make([]jose.JSONWebKey, len(keys))
	for i, key := range keys {
		webKeys[i] = jose.JSONWebKey{
			KeyID:     key.ID(),
			Algorithm: key.Algorithm(),
			Use:       key.Use().String(),
			Key:       key.Key(),
		}
	}
	return webKeys
}<|MERGE_RESOLUTION|>--- conflicted
+++ resolved
@@ -29,12 +29,7 @@
 
 type TokenVerifierRepo struct {
 	TokenVerificationKey crypto.EncryptionAlgorithm
-<<<<<<< HEAD
-	IAMID                string
 	Eventstore           *eventstore.Eventstore
-=======
-	Eventstore           v1.Eventstore
->>>>>>> d3e403f6
 	View                 *view.View
 	Query                *query.Queries
 	ExternalSecure       bool
@@ -69,11 +64,7 @@
 		}
 	}
 
-<<<<<<< HEAD
-	events, esErr := repo.getUserEvents(ctx, userID, instanceID, token.ChangeDate)
-=======
-	events, esErr := repo.getUserEvents(ctx, userID, instanceID, token.Sequence, token.GetRelevantEventTypes())
->>>>>>> d3e403f6
+	events, esErr := repo.getUserEvents(ctx, userID, instanceID, token.ChangeDate, token.GetRelevantEventTypes())
 	if caos_errs.IsNotFound(viewErr) && len(events) == 0 {
 		return nil, caos_errs.ThrowNotFound(nil, "EVENT-4T90g", "Errors.Token.NotFound")
 	}
@@ -248,17 +239,10 @@
 	return clientID, app.ProjectID, nil
 }
 
-<<<<<<< HEAD
-func (repo *TokenVerifierRepo) getUserEvents(ctx context.Context, userID, instanceID string, creationDate time.Time) (_ []eventstore.Event, err error) {
-	ctx, span := tracing.NewSpan(ctx)
-	defer func() { span.EndWithError(err) }()
-	query, err := usr_view.UserByIDQuery(userID, instanceID, creationDate)
-=======
-func (repo *TokenVerifierRepo) getUserEvents(ctx context.Context, userID, instanceID string, sequence uint64, eventTypes []models.EventType) (_ []*models.Event, err error) {
-	ctx, span := tracing.NewSpan(ctx)
-	defer func() { span.EndWithError(err) }()
-	query, err := usr_view.UserByIDQuery(userID, instanceID, sequence, eventTypes)
->>>>>>> d3e403f6
+func (repo *TokenVerifierRepo) getUserEvents(ctx context.Context, userID, instanceID string, creationDate time.Time, eventTypes []eventstore.EventType) (_ []eventstore.Event, err error) {
+	ctx, span := tracing.NewSpan(ctx)
+	defer func() { span.EndWithError(err) }()
+	query, err := usr_view.UserByIDQuery(userID, instanceID, creationDate, eventTypes)
 	if err != nil {
 		return nil, err
 	}
