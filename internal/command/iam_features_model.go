package command

import (
	"context"
	"time"

	"github.com/caos/zitadel/internal/domain"
	"github.com/caos/zitadel/internal/eventstore"
	"github.com/caos/zitadel/internal/repository/features"
	"github.com/caos/zitadel/internal/repository/iam"
)

type IAMFeaturesWriteModel struct {
	FeaturesWriteModel
}

func NewIAMFeaturesWriteModel() *IAMFeaturesWriteModel {
	return &IAMFeaturesWriteModel{
		FeaturesWriteModel{
			WriteModel: eventstore.WriteModel{
				AggregateID:   domain.IAMID,
				ResourceOwner: domain.IAMID,
			},
		},
	}
}

func (wm *IAMFeaturesWriteModel) AppendEvents(events ...eventstore.EventReader) {
	for _, event := range events {
		switch e := event.(type) {
		case *iam.FeaturesSetEvent:
			wm.FeaturesWriteModel.AppendEvents(&e.FeaturesSetEvent)
		}
	}
}

func (wm *IAMFeaturesWriteModel) IsValid() bool {
	return wm.AggregateID != ""
}

func (wm *IAMFeaturesWriteModel) Reduce() error {
	return wm.FeaturesWriteModel.Reduce()
}

func (wm *IAMFeaturesWriteModel) Query() *eventstore.SearchQueryBuilder {
	return eventstore.NewSearchQueryBuilder(eventstore.ColumnsEvent, iam.AggregateType).
		AggregateIDs(wm.FeaturesWriteModel.AggregateID).
		ResourceOwner(wm.ResourceOwner).
		EventTypes(iam.FeaturesSetEventType)
}

func (wm *IAMFeaturesWriteModel) NewSetEvent(
	ctx context.Context,
	aggregate *eventstore.Aggregate,
	tierName, tierDescription string,
	state domain.FeaturesState,
	stateDescription string,
	auditLogRetention time.Duration,
	loginPolicyFactors,
	loginPolicyIDP,
	loginPolicyPasswordless,
	loginPolicyRegistration,
	loginPolicyUsernameLogin,
	passwordComplexityPolicy,
<<<<<<< HEAD
	labelPolicy,
	customDomain,
	customText bool,
=======
	labelPolicyPrivateLabel,
	labelPolicyWatermark,
	customDomain bool,
>>>>>>> 73d37459
) (*iam.FeaturesSetEvent, bool) {

	changes := make([]features.FeaturesChanges, 0)

	if tierName != "" && wm.TierName != tierName {
		changes = append(changes, features.ChangeTierName(tierName))
	}
	if tierDescription != "" && wm.TierDescription != tierDescription {
		changes = append(changes, features.ChangeTierDescription(tierDescription))
	}
	if wm.State != state {
		changes = append(changes, features.ChangeState(state))
	}
	if stateDescription != "" && wm.StateDescription != stateDescription {
		changes = append(changes, features.ChangeStateDescription(stateDescription))
	}
	if auditLogRetention != 0 && wm.AuditLogRetention != auditLogRetention {
		changes = append(changes, features.ChangeAuditLogRetention(auditLogRetention))
	}
	if wm.LoginPolicyFactors != loginPolicyFactors {
		changes = append(changes, features.ChangeLoginPolicyFactors(loginPolicyFactors))
	}
	if wm.LoginPolicyIDP != loginPolicyIDP {
		changes = append(changes, features.ChangeLoginPolicyIDP(loginPolicyIDP))
	}
	if wm.LoginPolicyPasswordless != loginPolicyPasswordless {
		changes = append(changes, features.ChangeLoginPolicyPasswordless(loginPolicyPasswordless))
	}
	if wm.LoginPolicyRegistration != loginPolicyRegistration {
		changes = append(changes, features.ChangeLoginPolicyRegistration(loginPolicyRegistration))
	}
	if wm.LoginPolicyUsernameLogin != loginPolicyUsernameLogin {
		changes = append(changes, features.ChangeLoginPolicyUsernameLogin(loginPolicyUsernameLogin))
	}
	if wm.PasswordComplexityPolicy != passwordComplexityPolicy {
		changes = append(changes, features.ChangePasswordComplexityPolicy(passwordComplexityPolicy))
	}
	if wm.LabelPolicyPrivateLabel != labelPolicyPrivateLabel {
		changes = append(changes, features.ChangeLabelPolicyPrivateLabel(labelPolicyPrivateLabel))
	}
	if wm.LabelPolicyWatermark != labelPolicyWatermark {
		changes = append(changes, features.ChangeLabelPolicyWatermark(labelPolicyWatermark))
	}
	if wm.CustomDomain != customDomain {
		changes = append(changes, features.ChangeCustomDomain(customDomain))
	}
	if wm.CustomText != customText {
		changes = append(changes, features.ChangeCustomText(customText))
	}

	if len(changes) == 0 {
		return nil, false
	}
	changedEvent, err := iam.NewFeaturesSetEvent(ctx, aggregate, changes)
	if err != nil {
		return nil, false
	}
	return changedEvent, true
}<|MERGE_RESOLUTION|>--- conflicted
+++ resolved
@@ -62,15 +62,10 @@
 	loginPolicyRegistration,
 	loginPolicyUsernameLogin,
 	passwordComplexityPolicy,
-<<<<<<< HEAD
-	labelPolicy,
-	customDomain,
-	customText bool,
-=======
 	labelPolicyPrivateLabel,
 	labelPolicyWatermark,
+	customText,
 	customDomain bool,
->>>>>>> 73d37459
 ) (*iam.FeaturesSetEvent, bool) {
 
 	changes := make([]features.FeaturesChanges, 0)
