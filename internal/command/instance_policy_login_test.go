--- conflicted
+++ resolved
@@ -880,14 +880,9 @@
 					t,
 					expectFilter(),
 					expectPush(
-						[]*repository.Event{
-							eventFromEventPusherWithInstanceID(
-								"INSTANCE",
-								instance.NewLoginPolicySecondFactorAddedEvent(context.Background(),
-									&instance.NewAggregate("INSTANCE").Aggregate,
-									domain.SecondFactorTypeTOTP),
-							),
-						},
+						instance.NewLoginPolicySecondFactorAddedEvent(context.Background(),
+							&instance.NewAggregate("INSTANCE").Aggregate,
+							domain.SecondFactorTypeTOTP),
 					),
 				),
 			},
@@ -908,14 +903,9 @@
 					t,
 					expectFilter(),
 					expectPush(
-						[]*repository.Event{
-							eventFromEventPusherWithInstanceID(
-								"INSTANCE",
-								instance.NewLoginPolicySecondFactorAddedEvent(context.Background(),
-									&instance.NewAggregate("INSTANCE").Aggregate,
-									domain.SecondFactorTypeOTPEmail),
-							),
-						},
+						instance.NewLoginPolicySecondFactorAddedEvent(context.Background(),
+							&instance.NewAggregate("INSTANCE").Aggregate,
+							domain.SecondFactorTypeOTPEmail),
 					),
 				),
 			},
@@ -936,20 +926,9 @@
 					t,
 					expectFilter(),
 					expectPush(
-<<<<<<< HEAD
 						instance.NewLoginPolicySecondFactorAddedEvent(context.Background(),
 							&instance.NewAggregate("INSTANCE").Aggregate,
-							domain.SecondFactorTypeOTP),
-=======
-						[]*repository.Event{
-							eventFromEventPusherWithInstanceID(
-								"INSTANCE",
-								instance.NewLoginPolicySecondFactorAddedEvent(context.Background(),
-									&instance.NewAggregate("INSTANCE").Aggregate,
-									domain.SecondFactorTypeOTPSMS),
-							),
-						},
->>>>>>> ca13e70c
+							domain.SecondFactorTypeOTPSMS),
 					),
 				),
 			},
@@ -977,14 +956,9 @@
 						),
 					),
 					expectPush(
-						[]*repository.Event{
-							eventFromEventPusherWithInstanceID(
-								"INSTANCE",
-								instance.NewLoginPolicySecondFactorAddedEvent(context.Background(),
-									&instance.NewAggregate("INSTANCE").Aggregate,
-									domain.SecondFactorTypeOTPSMS),
-							),
-						},
+						instance.NewLoginPolicySecondFactorAddedEvent(context.Background(),
+							&instance.NewAggregate("INSTANCE").Aggregate,
+							domain.SecondFactorTypeOTPSMS),
 					),
 				),
 			},
@@ -1168,19 +1142,9 @@
 						),
 					),
 					expectPush(
-<<<<<<< HEAD
 						instance.NewLoginPolicySecondFactorRemovedEvent(context.Background(),
 							&instance.NewAggregate("INSTANCE").Aggregate,
-							domain.SecondFactorTypeOTP),
-=======
-						[]*repository.Event{
-							eventFromEventPusher(
-								instance.NewLoginPolicySecondFactorRemovedEvent(context.Background(),
-									&instance.NewAggregate("INSTANCE").Aggregate,
-									domain.SecondFactorTypeTOTP),
-							),
-						},
->>>>>>> ca13e70c
+							domain.SecondFactorTypeTOTP),
 					),
 				),
 			},
@@ -1208,13 +1172,9 @@
 						),
 					),
 					expectPush(
-						[]*repository.Event{
-							eventFromEventPusher(
-								instance.NewLoginPolicySecondFactorRemovedEvent(context.Background(),
-									&instance.NewAggregate("INSTANCE").Aggregate,
-									domain.SecondFactorTypeOTPEmail),
-							),
-						},
+						instance.NewLoginPolicySecondFactorRemovedEvent(context.Background(),
+							&instance.NewAggregate("INSTANCE").Aggregate,
+							domain.SecondFactorTypeOTPEmail),
 					),
 				),
 			},
@@ -1242,13 +1202,9 @@
 						),
 					),
 					expectPush(
-						[]*repository.Event{
-							eventFromEventPusher(
-								instance.NewLoginPolicySecondFactorRemovedEvent(context.Background(),
-									&instance.NewAggregate("INSTANCE").Aggregate,
-									domain.SecondFactorTypeOTPSMS),
-							),
-						},
+						instance.NewLoginPolicySecondFactorRemovedEvent(context.Background(),
+							&instance.NewAggregate("INSTANCE").Aggregate,
+							domain.SecondFactorTypeOTPSMS),
 					),
 				),
 			},
