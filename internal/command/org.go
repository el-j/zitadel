--- conflicted
+++ resolved
@@ -134,13 +134,8 @@
 }
 
 func (c *Commands) AddOrg(ctx context.Context, name, userID, resourceOwner string, claimedUserIDs []string) (*domain.Org, error) {
-<<<<<<< HEAD
-	if name == "" {
+	if name = strings.TrimSpace(name); name == "" {
 		return nil, errors.ThrowInvalidArgument(nil, "EVENT-Mf9sd", "Errors.Org.Invalid")
-=======
-	if name = strings.TrimSpace(name); name == "" {
-		return nil, caos_errs.ThrowInvalidArgument(nil, "EVENT-Mf9sd", "Errors.Org.Invalid")
->>>>>>> 2d6281ce
 	}
 
 	orgID, err := c.idGenerator.Next()
@@ -191,11 +186,7 @@
 		return nil, errors.ThrowNotFound(nil, "ORG-1MRds", "Errors.Org.NotFound")
 	}
 	if orgWriteModel.Name == name {
-<<<<<<< HEAD
-		return nil, errors.ThrowNotFound(nil, "ORG-4VSdf", "Errors.Org.NotChanged")
-=======
-		return nil, caos_errs.ThrowPreconditionFailed(nil, "ORG-4VSdf", "Errors.Org.NotChanged")
->>>>>>> 2d6281ce
+		return nil, errors.ThrowPreconditionFailed(nil, "ORG-4VSdf", "Errors.Org.NotChanged")
 	}
 	orgAgg := OrgAggregateFromWriteModel(&orgWriteModel.WriteModel)
 	events := make([]eventstore.Command, 0)
