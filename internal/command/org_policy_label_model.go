package command

import (
	"context"

	"github.com/caos/zitadel/internal/eventstore"

	"github.com/caos/zitadel/internal/repository/org"
	"github.com/caos/zitadel/internal/repository/policy"
)

type OrgLabelPolicyWriteModel struct {
	LabelPolicyWriteModel
}

func NewOrgLabelPolicyWriteModel(orgID string) *OrgLabelPolicyWriteModel {
	return &OrgLabelPolicyWriteModel{
		LabelPolicyWriteModel{
			WriteModel: eventstore.WriteModel{
				AggregateID:   orgID,
				ResourceOwner: orgID,
			},
		},
	}
}

func (wm *OrgLabelPolicyWriteModel) AppendEvents(events ...eventstore.EventReader) {
	for _, event := range events {
		switch e := event.(type) {
		case *org.LabelPolicyAddedEvent:
			wm.LabelPolicyWriteModel.AppendEvents(&e.LabelPolicyAddedEvent)
		case *org.LabelPolicyChangedEvent:
			wm.LabelPolicyWriteModel.AppendEvents(&e.LabelPolicyChangedEvent)
		case *org.LabelPolicyRemovedEvent:
			wm.LabelPolicyWriteModel.AppendEvents(&e.LabelPolicyRemovedEvent)
		case *org.LabelPolicyLogoAddedEvent:
			wm.LabelPolicyWriteModel.AppendEvents(&e.LabelPolicyLogoAddedEvent)
		case *org.LabelPolicyLogoRemovedEvent:
			wm.LabelPolicyWriteModel.AppendEvents(&e.LabelPolicyLogoRemovedEvent)
		case *org.LabelPolicyLogoDarkAddedEvent:
			wm.LabelPolicyWriteModel.AppendEvents(&e.LabelPolicyLogoDarkAddedEvent)
		case *org.LabelPolicyLogoDarkRemovedEvent:
			wm.LabelPolicyWriteModel.AppendEvents(&e.LabelPolicyLogoDarkRemovedEvent)
		case *org.LabelPolicyIconAddedEvent:
			wm.LabelPolicyWriteModel.AppendEvents(&e.LabelPolicyIconAddedEvent)
		case *org.LabelPolicyIconRemovedEvent:
			wm.LabelPolicyWriteModel.AppendEvents(&e.LabelPolicyIconRemovedEvent)
		case *org.LabelPolicyIconDarkAddedEvent:
			wm.LabelPolicyWriteModel.AppendEvents(&e.LabelPolicyIconDarkAddedEvent)
		case *org.LabelPolicyIconDarkRemovedEvent:
			wm.LabelPolicyWriteModel.AppendEvents(&e.LabelPolicyIconDarkRemovedEvent)
		case *org.LabelPolicyFontAddedEvent:
			wm.LabelPolicyWriteModel.AppendEvents(&e.LabelPolicyFontAddedEvent)
		case *org.LabelPolicyFontRemovedEvent:
			wm.LabelPolicyWriteModel.AppendEvents(&e.LabelPolicyFontRemovedEvent)
		}
	}
}

func (wm *OrgLabelPolicyWriteModel) Reduce() error {
	return wm.LabelPolicyWriteModel.Reduce()
}

func (wm *OrgLabelPolicyWriteModel) Query() *eventstore.SearchQueryBuilder {
	return eventstore.NewSearchQueryBuilder(eventstore.ColumnsEvent).
		ResourceOwner(wm.ResourceOwner).
		AddQuery().
		AggregateTypes(org.AggregateType).
		AggregateIDs(wm.LabelPolicyWriteModel.AggregateID).
		EventTypes(
			org.LabelPolicyAddedEventType,
<<<<<<< HEAD
			org.LabelPolicyChangedEventType).
		Builder()
=======
			org.LabelPolicyChangedEventType,
			org.LabelPolicyRemovedEventType,
			org.LabelPolicyLogoAddedEventType,
			org.LabelPolicyLogoRemovedEventType,
			org.LabelPolicyIconAddedEventType,
			org.LabelPolicyIconRemovedEventType,
			org.LabelPolicyLogoDarkAddedEventType,
			org.LabelPolicyLogoDarkRemovedEventType,
			org.LabelPolicyIconDarkAddedEventType,
			org.LabelPolicyIconDarkRemovedEventType,
			org.LabelPolicyFontAddedEventType,
			org.LabelPolicyFontRemovedEventType,
		)
>>>>>>> 4ecbb932
}

func (wm *OrgLabelPolicyWriteModel) NewChangedEvent(
	ctx context.Context,
	aggregate *eventstore.Aggregate,
	primaryColor,
	backgroundColor,
	warnColor,
	fontColor,
	primaryColorDark,
	backgroundColorDark,
	warnColorDark,
	fontColorDark string,
	hideLoginNameSuffix,
	errorMsgPopup,
	disableWatermark bool,
) (*org.LabelPolicyChangedEvent, bool) {
	changes := make([]policy.LabelPolicyChanges, 0)
	if wm.PrimaryColor != primaryColor {
		changes = append(changes, policy.ChangePrimaryColor(primaryColor))
	}
	if wm.BackgroundColor != backgroundColor {
		changes = append(changes, policy.ChangeBackgroundColor(backgroundColor))
	}
	if wm.WarnColor != warnColor {
		changes = append(changes, policy.ChangeWarnColor(warnColor))
	}
	if wm.FontColor != fontColor {
		changes = append(changes, policy.ChangeFontColor(fontColor))
	}
	if wm.PrimaryColorDark != primaryColorDark {
		changes = append(changes, policy.ChangePrimaryColorDark(primaryColorDark))
	}
	if wm.BackgroundColorDark != backgroundColorDark {
		changes = append(changes, policy.ChangeBackgroundColorDark(backgroundColorDark))
	}
	if wm.WarnColorDark != warnColorDark {
		changes = append(changes, policy.ChangeWarnColorDark(warnColorDark))
	}
	if wm.FontColorDark != fontColorDark {
		changes = append(changes, policy.ChangeFontColorDark(fontColorDark))
	}
	if wm.HideLoginNameSuffix != hideLoginNameSuffix {
		changes = append(changes, policy.ChangeHideLoginNameSuffix(hideLoginNameSuffix))
	}
	if wm.ErrorMsgPopup != errorMsgPopup {
		changes = append(changes, policy.ChangeErrorMsgPopup(errorMsgPopup))
	}
	if wm.DisableWatermark != disableWatermark {
		changes = append(changes, policy.ChangeDisableWatermark(disableWatermark))
	}
	if len(changes) == 0 {
		return nil, false
	}
	changedEvent, err := org.NewLabelPolicyChangedEvent(ctx, aggregate, changes)
	if err != nil {
		return nil, false
	}
	return changedEvent, true
}<|MERGE_RESOLUTION|>--- conflicted
+++ resolved
@@ -69,10 +69,6 @@
 		AggregateIDs(wm.LabelPolicyWriteModel.AggregateID).
 		EventTypes(
 			org.LabelPolicyAddedEventType,
-<<<<<<< HEAD
-			org.LabelPolicyChangedEventType).
-		Builder()
-=======
 			org.LabelPolicyChangedEventType,
 			org.LabelPolicyRemovedEventType,
 			org.LabelPolicyLogoAddedEventType,
@@ -84,9 +80,8 @@
 			org.LabelPolicyIconDarkAddedEventType,
 			org.LabelPolicyIconDarkRemovedEventType,
 			org.LabelPolicyFontAddedEventType,
-			org.LabelPolicyFontRemovedEventType,
-		)
->>>>>>> 4ecbb932
+			org.LabelPolicyFontRemovedEventType).
+		Builder()
 }
 
 func (wm *OrgLabelPolicyWriteModel) NewChangedEvent(
