--- conflicted
+++ resolved
@@ -192,18 +192,6 @@
 			"empty session",
 			fields{
 				idGenerator: mock.NewIDGeneratorExpectIDs(t, "sessionID"),
-<<<<<<< HEAD
-				eventstore: eventstoreExpect(t,
-					expectFilter(),
-					expectPush(
-						session.NewAddedEvent(context.Background(), &session.NewAggregate("sessionID", "org1").Aggregate, ""),
-						session.NewTokenSetEvent(context.Background(), &session.NewAggregate("sessionID", "org1").Aggregate,
-							"tokenID",
-						),
-					),
-				),
-=======
->>>>>>> d3e403f6
 				tokenCreator: func(sessionID string) (string, string, error) {
 					return "tokenID",
 						"token",
@@ -216,11 +204,9 @@
 			[]expect{
 				expectFilter(),
 				expectPush(
-					eventPusherToEvents(
-						session.NewAddedEvent(context.Background(), &session.NewAggregate("sessionID", "org1").Aggregate, ""),
-						session.NewTokenSetEvent(context.Background(), &session.NewAggregate("sessionID", "org1").Aggregate,
-							"tokenID",
-						),
+					session.NewAddedEvent(context.Background(), &session.NewAggregate("sessionID", "org1").Aggregate, ""),
+					session.NewTokenSetEvent(context.Background(), &session.NewAggregate("sessionID", "org1").Aggregate,
+						"tokenID",
 					),
 				),
 			},
@@ -236,18 +222,6 @@
 			"empty session with domain",
 			fields{
 				idGenerator: mock.NewIDGeneratorExpectIDs(t, "sessionID"),
-<<<<<<< HEAD
-				eventstore: eventstoreExpect(t,
-					expectFilter(),
-					expectPush(
-						session.NewAddedEvent(context.Background(), &session.NewAggregate("sessionID", "org1").Aggregate, "domain.tld"),
-						session.NewTokenSetEvent(context.Background(), &session.NewAggregate("sessionID", "org1").Aggregate,
-							"tokenID",
-						),
-					),
-				),
-=======
->>>>>>> d3e403f6
 				tokenCreator: func(sessionID string) (string, string, error) {
 					return "tokenID",
 						"token",
@@ -261,11 +235,9 @@
 			[]expect{
 				expectFilter(),
 				expectPush(
-					eventPusherToEvents(
-						session.NewAddedEvent(context.Background(), &session.NewAggregate("sessionID", "org1").Aggregate, "domain.tld"),
-						session.NewTokenSetEvent(context.Background(), &session.NewAggregate("sessionID", "org1").Aggregate,
-							"tokenID",
-						),
+					session.NewAddedEvent(context.Background(), &session.NewAggregate("sessionID", "org1").Aggregate, "domain.tld"),
+					session.NewTokenSetEvent(context.Background(), &session.NewAggregate("sessionID", "org1").Aggregate,
+						"tokenID",
 					),
 				),
 			},
