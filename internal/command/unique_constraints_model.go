package command

import (
	"context"

	"github.com/caos/logging"
	"github.com/caos/zitadel/internal/domain"
	"github.com/caos/zitadel/internal/eventstore"
	"github.com/caos/zitadel/internal/repository/iam"
	"github.com/caos/zitadel/internal/repository/idpconfig"
	"github.com/caos/zitadel/internal/repository/member"
	"github.com/caos/zitadel/internal/repository/org"
	"github.com/caos/zitadel/internal/repository/policy"
	"github.com/caos/zitadel/internal/repository/project"
	"github.com/caos/zitadel/internal/repository/user"
	"github.com/caos/zitadel/internal/repository/usergrant"
)

type UniqueConstraintReadModel struct {
	eventstore.WriteModel

	UniqueConstraints []*domain.UniqueConstraintMigration
	commandProvider   commandProvider
	ctx               context.Context
}

type commandProvider interface {
	getOrgIAMPolicy(ctx context.Context, orgID string) (*domain.OrgIAMPolicy, error)
}

func NewUniqueConstraintReadModel(ctx context.Context, provider commandProvider) *UniqueConstraintReadModel {
	return &UniqueConstraintReadModel{
		ctx:             ctx,
		commandProvider: provider,
	}
}

func (rm *UniqueConstraintReadModel) AppendEvents(events ...eventstore.EventReader) {
	rm.WriteModel.AppendEvents(events...)
}

func (rm *UniqueConstraintReadModel) Reduce() error {
	for _, event := range rm.Events {
		switch e := event.(type) {
		case *org.OrgAddedEvent:
			rm.addUniqueConstraint(e.Aggregate().ID, e.Aggregate().ID, org.NewAddOrgNameUniqueConstraint(e.Name))
		case *org.OrgChangedEvent:
			rm.changeUniqueConstraint(e.Aggregate().ID, e.Aggregate().ID, org.NewAddOrgNameUniqueConstraint(e.Name))
		case *org.DomainVerifiedEvent:
			rm.addUniqueConstraint(e.Aggregate().ID, e.Aggregate().ID, org.NewAddOrgDomainUniqueConstraint(e.Domain))
		case *org.DomainRemovedEvent:
			rm.removeUniqueConstraint(e.Aggregate().ID, e.Aggregate().ID, org.UniqueOrgDomain)
		case *iam.IDPConfigAddedEvent:
			rm.addUniqueConstraint(e.Aggregate().ID, e.ConfigID, idpconfig.NewAddIDPConfigNameUniqueConstraint(e.Name, e.Aggregate().ResourceOwner))
		case *iam.IDPConfigChangedEvent:
			if e.Name == nil {
				continue
			}
			rm.changeUniqueConstraint(e.Aggregate().ID, e.ConfigID, idpconfig.NewAddIDPConfigNameUniqueConstraint(*e.Name, e.Aggregate().ResourceOwner))
		case *iam.IDPConfigRemovedEvent:
			rm.removeUniqueConstraint(e.Aggregate().ID, e.ConfigID, idpconfig.UniqueIDPConfigNameType)
		case *org.IDPConfigAddedEvent:
			rm.addUniqueConstraint(e.Aggregate().ID, e.ConfigID, idpconfig.NewAddIDPConfigNameUniqueConstraint(e.Name, e.Aggregate().ResourceOwner))
		case *org.IDPConfigChangedEvent:
			if e.Name == nil {
				continue
			}
			rm.changeUniqueConstraint(e.Aggregate().ID, e.ConfigID, idpconfig.NewAddIDPConfigNameUniqueConstraint(*e.Name, e.Aggregate().ResourceOwner))
		case *org.IDPConfigRemovedEvent:
			rm.removeUniqueConstraint(e.Aggregate().ID, e.ConfigID, idpconfig.UniqueIDPConfigNameType)
		case *iam.MailTextAddedEvent:
			rm.addUniqueConstraint(e.Aggregate().ID, e.MailTextType+e.Language, policy.NewAddMailTextUniqueConstraint(e.Aggregate().ID, e.MailTextType, e.Language))
		case *org.MailTextAddedEvent:
			rm.addUniqueConstraint(e.Aggregate().ID, e.MailTextType+e.Language, policy.NewAddMailTextUniqueConstraint(e.Aggregate().ID, e.MailTextType, e.Language))
		case *org.MailTextRemovedEvent:
			rm.removeUniqueConstraint(e.Aggregate().ID, e.MailTextType+e.Language, policy.UniqueMailText)
		case *project.ProjectAddedEvent:
			rm.addUniqueConstraint(e.Aggregate().ID, e.Aggregate().ID, project.NewAddProjectNameUniqueConstraint(e.Name, e.Aggregate().ResourceOwner))
		case *project.ProjectChangeEvent:
			if e.Name == nil {
				continue
			}
			rm.changeUniqueConstraint(e.Aggregate().ID, e.Aggregate().ID, project.NewAddProjectNameUniqueConstraint(*e.Name, e.Aggregate().ResourceOwner))
		case *project.ProjectRemovedEvent:
			rm.removeUniqueConstraint(e.Aggregate().ID, e.Aggregate().ID, project.UniqueProjectnameType)
			rm.listRemoveUniqueConstraint(e.Aggregate().ID, project.UniqueAppNameType)
			rm.listRemoveUniqueConstraint(e.Aggregate().ID, member.UniqueMember)
			rm.listRemoveUniqueConstraint(e.Aggregate().ID, project.UniqueRoleType)
			rm.listRemoveUniqueConstraint(e.Aggregate().ID, project.UniqueGrantType)
			rm.listRemoveUniqueConstraint(e.Aggregate().ID, project.UniqueProjectGrantMemberType)
		case *project.ApplicationAddedEvent:
			rm.addUniqueConstraint(e.Aggregate().ID, e.AppID, project.NewAddApplicationUniqueConstraint(e.Name, e.Aggregate().ID))
		case *project.ApplicationChangedEvent:
			rm.changeUniqueConstraint(e.Aggregate().ID, e.AppID, project.NewAddApplicationUniqueConstraint(e.Name, e.Aggregate().ID))
		case *project.ApplicationRemovedEvent:
			rm.removeUniqueConstraint(e.Aggregate().ID, e.AppID, project.UniqueAppNameType)
		case *project.GrantAddedEvent:
			rm.addUniqueConstraint(e.Aggregate().ID, e.GrantID, project.NewAddProjectGrantUniqueConstraint(e.GrantedOrgID, e.Aggregate().ID))
		case *project.GrantRemovedEvent:
			rm.removeUniqueConstraint(e.Aggregate().ID, e.GrantID, project.UniqueGrantType)
		case *project.GrantMemberAddedEvent:
			rm.addUniqueConstraint(e.Aggregate().ID, e.GrantID+e.UserID, project.NewAddProjectGrantMemberUniqueConstraint(e.Aggregate().ID, e.UserID, e.GrantID))
		case *project.GrantMemberRemovedEvent:
			rm.removeUniqueConstraint(e.Aggregate().ID, e.GrantID+e.UserID, project.UniqueProjectGrantMemberType)
		case *project.GrantMemberCascadeRemovedEvent:
			rm.removeUniqueConstraint(e.Aggregate().ID, e.GrantID+e.UserID, project.UniqueProjectGrantMemberType)
		case *project.RoleAddedEvent:
			rm.addUniqueConstraint(e.Aggregate().ID, e.Key, project.NewAddProjectRoleUniqueConstraint(e.Key, e.Aggregate().ID))
		case *project.RoleRemovedEvent:
			rm.removeUniqueConstraint(e.Aggregate().ID, e.Key, project.UniqueRoleType)
		case *user.HumanAddedEvent:
			policy, err := rm.commandProvider.getOrgIAMPolicy(rm.ctx, e.Aggregate().ResourceOwner)
			if err != nil {
				logging.Log("COMMAND-0k9Gs").WithError(err).Error("could not read policy for human added event unique constraint")
				continue
			}
			rm.addUniqueConstraint(e.Aggregate().ID, e.Aggregate().ID, user.NewAddUsernameUniqueConstraint(e.UserName, e.Aggregate().ResourceOwner, policy.UserLoginMustBeDomain))
		case *user.HumanRegisteredEvent:
			policy, err := rm.commandProvider.getOrgIAMPolicy(rm.ctx, e.Aggregate().ResourceOwner)
			if err != nil {
				logging.Log("COMMAND-m9fod").WithError(err).Error("could not read policy for human registered event unique constraint")
				continue
			}
			rm.addUniqueConstraint(e.Aggregate().ID, e.Aggregate().ID, user.NewAddUsernameUniqueConstraint(e.UserName, e.Aggregate().ResourceOwner, policy.UserLoginMustBeDomain))
		case *user.MachineAddedEvent:
			policy, err := rm.commandProvider.getOrgIAMPolicy(rm.ctx, e.Aggregate().ResourceOwner)
			if err != nil {
				logging.Log("COMMAND-2n8vs").WithError(err).Error("could not read policy for machine added event unique constraint")
				continue
			}
			rm.addUniqueConstraint(e.Aggregate().ID, e.Aggregate().ID, user.NewAddUsernameUniqueConstraint(e.UserName, e.Aggregate().ResourceOwner, policy.UserLoginMustBeDomain))
		case *user.UserRemovedEvent:
			rm.removeUniqueConstraint(e.Aggregate().ID, e.Aggregate().ID, user.UniqueUsername)
			rm.listRemoveUniqueConstraint(e.Aggregate().ID, user.UniqueExternalIDPType)
		case *user.UsernameChangedEvent:
			policy, err := rm.commandProvider.getOrgIAMPolicy(rm.ctx, e.Aggregate().ResourceOwner)
			if err != nil {
				logging.Log("COMMAND-5n8gk").WithError(err).Error("could not read policy for username changed event unique constraint")
				continue
			}
			rm.changeUniqueConstraint(e.Aggregate().ID, e.Aggregate().ID, user.NewAddUsernameUniqueConstraint(e.UserName, e.Aggregate().ResourceOwner, policy.UserLoginMustBeDomain))
		case *user.DomainClaimedEvent:
			policy, err := rm.commandProvider.getOrgIAMPolicy(rm.ctx, e.Aggregate().ResourceOwner)
			if err != nil {
				logging.Log("COMMAND-xb8uf").WithError(err).Error("could not read policy for domain claimed event unique constraint")
				continue
			}
			rm.changeUniqueConstraint(e.Aggregate().ID, e.Aggregate().ID, user.NewAddUsernameUniqueConstraint(e.UserName, e.Aggregate().ResourceOwner, policy.UserLoginMustBeDomain))
		case *user.HumanExternalIDPAddedEvent:
			rm.addUniqueConstraint(e.Aggregate().ID, e.IDPConfigID+e.ExternalUserID, user.NewAddExternalIDPUniqueConstraint(e.IDPConfigID, e.ExternalUserID))
		case *user.HumanExternalIDPRemovedEvent:
			rm.removeUniqueConstraint(e.Aggregate().ID, e.IDPConfigID+e.ExternalUserID, user.UniqueExternalIDPType)
		case *user.HumanExternalIDPCascadeRemovedEvent:
			rm.removeUniqueConstraint(e.Aggregate().ID, e.IDPConfigID+e.ExternalUserID, user.UniqueExternalIDPType)
		case *usergrant.UserGrantAddedEvent:
			rm.addUniqueConstraint(e.Aggregate().ID, e.Aggregate().ID, usergrant.NewAddUserGrantUniqueConstraint(e.Aggregate().ResourceOwner, e.UserID, e.ProjectID, e.ProjectGrantID))
		case *usergrant.UserGrantRemovedEvent:
			rm.removeUniqueConstraint(e.Aggregate().ID, e.Aggregate().ID, usergrant.UniqueUserGrant)
		case *usergrant.UserGrantCascadeRemovedEvent:
			rm.removeUniqueConstraint(e.Aggregate().ID, e.Aggregate().ID, usergrant.UniqueUserGrant)
		case *iam.MemberAddedEvent:
			rm.addUniqueConstraint(e.Aggregate().ID, e.UserID, member.NewAddMemberUniqueConstraint(e.Aggregate().ID, e.UserID))
		case *iam.MemberRemovedEvent:
			rm.removeUniqueConstraint(e.Aggregate().ID, e.UserID, member.UniqueMember)
		case *iam.MemberCascadeRemovedEvent:
			rm.removeUniqueConstraint(e.Aggregate().ID, e.UserID, member.UniqueMember)
		case *org.MemberAddedEvent:
			rm.addUniqueConstraint(e.Aggregate().ID, e.UserID, member.NewAddMemberUniqueConstraint(e.Aggregate().ID, e.UserID))
		case *org.MemberRemovedEvent:
			rm.removeUniqueConstraint(e.Aggregate().ID, e.UserID, member.UniqueMember)
		case *org.MemberCascadeRemovedEvent:
			rm.removeUniqueConstraint(e.Aggregate().ID, e.UserID, member.UniqueMember)
		case *project.MemberAddedEvent:
			rm.addUniqueConstraint(e.Aggregate().ID, e.UserID, member.NewAddMemberUniqueConstraint(e.Aggregate().ID, e.UserID))
		case *project.MemberRemovedEvent:
			rm.removeUniqueConstraint(e.Aggregate().ID, e.UserID, member.UniqueMember)
		case *project.MemberCascadeRemovedEvent:
			rm.removeUniqueConstraint(e.Aggregate().ID, e.UserID, member.UniqueMember)
		}
	}
	return nil
}

func (rm *UniqueConstraintReadModel) Query() *eventstore.SearchQueryBuilder {
	return eventstore.NewSearchQueryBuilder(eventstore.ColumnsEvent).
		AddQuery().AggregateTypes(
		iam.AggregateType,
		org.AggregateType,
		project.AggregateType,
		user.AggregateType,
		usergrant.AggregateType).
		EventTypes(
			org.OrgAddedEventType,
			org.OrgChangedEventType,
			org.OrgDomainVerifiedEventType,
			org.OrgDomainRemovedEventType,
			iam.IDPConfigAddedEventType,
			iam.IDPConfigChangedEventType,
			iam.IDPConfigRemovedEventType,
			org.IDPConfigAddedEventType,
			org.IDPConfigChangedEventType,
			org.IDPConfigRemovedEventType,
			iam.MailTextAddedEventType,
			org.MailTextAddedEventType,
			org.MailTextRemovedEventType,
			project.ProjectAddedType,
			project.ProjectChangedType,
			project.ProjectRemovedType,
			project.ApplicationAddedType,
			project.ApplicationChangedType,
			project.ApplicationRemovedType,
			project.GrantAddedType,
			project.GrantRemovedType,
			project.GrantMemberAddedType,
			project.GrantMemberRemovedType,
			project.GrantMemberCascadeRemovedType,
			project.RoleAddedType,
			project.RoleRemovedType,
			user.UserV1AddedType,
			user.UserV1RegisteredType,
			user.HumanAddedType,
			user.HumanRegisteredType,
			user.MachineAddedEventType,
			user.UserUserNameChangedType,
			user.UserDomainClaimedType,
			user.UserRemovedType,
			user.HumanExternalIDPAddedType,
			user.HumanExternalIDPRemovedType,
			user.HumanExternalIDPCascadeRemovedType,
			usergrant.UserGrantAddedType,
			usergrant.UserGrantRemovedType,
			usergrant.UserGrantCascadeRemovedType,
			iam.MemberAddedEventType,
			iam.MemberRemovedEventType,
			iam.MemberCascadeRemovedEventType,
			org.MemberAddedEventType,
			org.MemberRemovedEventType,
			org.MemberCascadeRemovedEventType,
			project.MemberAddedType,
<<<<<<< HEAD
			project.MemberRemovedType).
		Builder()
=======
			project.MemberRemovedType,
			project.MemberCascadeRemovedType,
		)
>>>>>>> 4ecbb932
}

func (rm *UniqueConstraintReadModel) getUniqueConstraint(aggregateID, objectID, constraintType string) *domain.UniqueConstraintMigration {
	for _, uniqueConstraint := range rm.UniqueConstraints {
		if uniqueConstraint.AggregateID == aggregateID && uniqueConstraint.ObjectID == objectID && uniqueConstraint.UniqueType == constraintType {
			return uniqueConstraint
		}
	}
	return nil
}

func (rm *UniqueConstraintReadModel) addUniqueConstraint(aggregateID, objectID string, constraint *eventstore.EventUniqueConstraint) {
	migrateUniqueConstraint := &domain.UniqueConstraintMigration{
		AggregateID:  aggregateID,
		ObjectID:     objectID,
		UniqueType:   constraint.UniqueType,
		UniqueField:  constraint.UniqueField,
		ErrorMessage: constraint.ErrorMessage,
	}
	rm.UniqueConstraints = append(rm.UniqueConstraints, migrateUniqueConstraint)
}

func (rm *UniqueConstraintReadModel) changeUniqueConstraint(aggregateID, objectID string, constraint *eventstore.EventUniqueConstraint) {
	for i, uniqueConstraint := range rm.UniqueConstraints {
		if uniqueConstraint.AggregateID == aggregateID && uniqueConstraint.ObjectID == objectID && uniqueConstraint.UniqueType == constraint.UniqueType {
			rm.UniqueConstraints[i] = &domain.UniqueConstraintMigration{
				AggregateID:  aggregateID,
				ObjectID:     objectID,
				UniqueType:   constraint.UniqueType,
				UniqueField:  constraint.UniqueField,
				ErrorMessage: constraint.ErrorMessage,
			}
			return
		}
	}
}

func (rm *UniqueConstraintReadModel) removeUniqueConstraint(aggregateID, objectID, constraintType string) {
	for i, uniqueConstraint := range rm.UniqueConstraints {
		if uniqueConstraint.AggregateID == aggregateID && uniqueConstraint.ObjectID == objectID && uniqueConstraint.UniqueType == constraintType {
			copy(rm.UniqueConstraints[i:], rm.UniqueConstraints[i+1:])
			rm.UniqueConstraints[len(rm.UniqueConstraints)-1] = nil
			rm.UniqueConstraints = rm.UniqueConstraints[:len(rm.UniqueConstraints)-1]
			return
		}
	}
}

func (rm *UniqueConstraintReadModel) listRemoveUniqueConstraint(aggregateID, constraintType string) {
	for i := len(rm.UniqueConstraints) - 1; i >= 0; i-- {
		if rm.UniqueConstraints[i].AggregateID == aggregateID && rm.UniqueConstraints[i].UniqueType == constraintType {
			copy(rm.UniqueConstraints[i:], rm.UniqueConstraints[i+1:])
			rm.UniqueConstraints[len(rm.UniqueConstraints)-1] = nil
			rm.UniqueConstraints = rm.UniqueConstraints[:len(rm.UniqueConstraints)-1]
		}
	}
}<|MERGE_RESOLUTION|>--- conflicted
+++ resolved
@@ -237,14 +237,9 @@
 			org.MemberRemovedEventType,
 			org.MemberCascadeRemovedEventType,
 			project.MemberAddedType,
-<<<<<<< HEAD
-			project.MemberRemovedType).
+			project.MemberRemovedType,
+			project.MemberCascadeRemovedType).
 		Builder()
-=======
-			project.MemberRemovedType,
-			project.MemberCascadeRemovedType,
-		)
->>>>>>> 4ecbb932
 }
 
 func (rm *UniqueConstraintReadModel) getUniqueConstraint(aggregateID, objectID, constraintType string) *domain.UniqueConstraintMigration {
