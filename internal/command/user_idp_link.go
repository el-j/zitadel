--- conflicted
+++ resolved
@@ -3,10 +3,7 @@
 import (
 	"context"
 
-<<<<<<< HEAD
-=======
 	"github.com/zitadel/zitadel/internal/api/authz"
->>>>>>> d5eaa8fa
 	"github.com/zitadel/zitadel/internal/domain"
 	caos_errs "github.com/zitadel/zitadel/internal/errors"
 	"github.com/zitadel/zitadel/internal/eventstore"
@@ -19,7 +16,6 @@
 		return nil, caos_errs.ThrowInvalidArgument(nil, "COMMAND-03j8f", "Errors.IDMissing")
 	}
 	if err := c.checkUserExists(ctx, userID, resourceOwner); err != nil {
-		return nil, err
 	}
 	if userID != authz.GetCtxData(ctx).UserID {
 		if err := c.checkPermission(ctx, domain.PermissionUserWrite, resourceOwner, userID); err != nil {
@@ -41,7 +37,7 @@
 	}
 	return &domain.ObjectDetails{
 		Sequence:      events[len(events)-1].Sequence(),
-		EventDate:     events[len(events)-1].CreationDate(),
+		EventDate:     events[len(events)-1].CreatedAt(),
 		ResourceOwner: events[len(events)-1].Aggregate().ResourceOwner,
 	}, nil
 }
