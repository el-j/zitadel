package crdb

import (
	"context"
	"database/sql"
	"strconv"
	"strings"

	"github.com/lib/pq"

	"github.com/zitadel/zitadel/internal/errors"
	"github.com/zitadel/zitadel/internal/eventstore"
)

const (
<<<<<<< HEAD
	currentSequenceStmtFormat          = `SELECT current_sequence, aggregate_type, instance_id FROM %s WHERE projection_name = $1 FOR UPDATE`
	updateCurrentSequencesStmtFormat   = `INSERT INTO %s (projection_name, aggregate_type, current_sequence, instance_id, timestamp) VALUES `
	updateCurrentSequencesConflictStmt = ` ON CONFLICT (projection_name, aggregate_type, instance_id) DO UPDATE SET current_sequence = EXCLUDED.current_sequence, timestamp = EXCLUDED.timestamp`
=======
	currentSequenceStmtFormat        = `SELECT current_sequence, aggregate_type, instance_id FROM %s WHERE projection_name = $1 AND instance_id = ANY ($2) FOR UPDATE`
	updateCurrentSequencesStmtFormat = `UPSERT INTO %s (projection_name, aggregate_type, current_sequence, instance_id, timestamp) VALUES `
>>>>>>> 0ebda7ca
)

type currentSequences map[eventstore.AggregateType][]*instanceSequence

type instanceSequence struct {
	instanceID string
	sequence   uint64
}

func (h *StatementHandler) currentSequences(ctx context.Context, query func(context.Context, string, ...interface{}) (*sql.Rows, error), instanceIDs []string) (currentSequences, error) {
	rows, err := query(ctx, h.currentSequenceStmt, h.ProjectionName, pq.StringArray(instanceIDs))
	if err != nil {
		return nil, err
	}

	defer rows.Close()

	sequences := make(currentSequences, len(h.aggregates))
	for rows.Next() {
		var (
			aggregateType eventstore.AggregateType
			sequence      uint64
			instanceID    string
		)

		err = rows.Scan(&sequence, &aggregateType, &instanceID)
		if err != nil {
			return nil, errors.ThrowInternal(err, "CRDB-dbatK", "scan failed")
		}

		sequences[aggregateType] = append(sequences[aggregateType], &instanceSequence{
			sequence:   sequence,
			instanceID: instanceID,
		})
	}

	if err = rows.Close(); err != nil {
		return nil, errors.ThrowInternal(err, "CRDB-h5i5m", "close rows failed")
	}

	if err = rows.Err(); err != nil {
		return nil, errors.ThrowInternal(err, "CRDB-O8zig", "errors in scanning rows")
	}

	return sequences, nil
}

func (h *StatementHandler) updateCurrentSequences(tx *sql.Tx, sequences currentSequences) error {
	valueQueries := make([]string, 0, len(sequences))
	valueCounter := 0
	values := make([]interface{}, 0, len(sequences)*3)
	for aggregate, instanceSequence := range sequences {
		for _, sequence := range instanceSequence {
			valueQueries = append(valueQueries, "($"+strconv.Itoa(valueCounter+1)+", $"+strconv.Itoa(valueCounter+2)+", $"+strconv.Itoa(valueCounter+3)+", $"+strconv.Itoa(valueCounter+4)+", NOW())")
			valueCounter += 4
			values = append(values, h.ProjectionName, aggregate, sequence.sequence, sequence.instanceID)
		}
	}

	res, err := tx.Exec(h.updateSequencesBaseStmt+strings.Join(valueQueries, ", ")+updateCurrentSequencesConflictStmt, values...)
	if err != nil {
		return errors.ThrowInternal(err, "CRDB-TrH2Z", "unable to exec update sequence")
	}
	if rows, _ := res.RowsAffected(); rows < 1 {
		return errSeqNotUpdated
	}
	return nil
}<|MERGE_RESOLUTION|>--- conflicted
+++ resolved
@@ -6,21 +6,15 @@
 	"strconv"
 	"strings"
 
-	"github.com/lib/pq"
-
+	"github.com/zitadel/zitadel/internal/database"
 	"github.com/zitadel/zitadel/internal/errors"
 	"github.com/zitadel/zitadel/internal/eventstore"
 )
 
 const (
-<<<<<<< HEAD
-	currentSequenceStmtFormat          = `SELECT current_sequence, aggregate_type, instance_id FROM %s WHERE projection_name = $1 FOR UPDATE`
+	currentSequenceStmtFormat          = `SELECT current_sequence, aggregate_type, instance_id FROM %s WHERE projection_name = $1 AND instance_id = ANY ($2) FOR UPDATE`
 	updateCurrentSequencesStmtFormat   = `INSERT INTO %s (projection_name, aggregate_type, current_sequence, instance_id, timestamp) VALUES `
 	updateCurrentSequencesConflictStmt = ` ON CONFLICT (projection_name, aggregate_type, instance_id) DO UPDATE SET current_sequence = EXCLUDED.current_sequence, timestamp = EXCLUDED.timestamp`
-=======
-	currentSequenceStmtFormat        = `SELECT current_sequence, aggregate_type, instance_id FROM %s WHERE projection_name = $1 AND instance_id = ANY ($2) FOR UPDATE`
-	updateCurrentSequencesStmtFormat = `UPSERT INTO %s (projection_name, aggregate_type, current_sequence, instance_id, timestamp) VALUES `
->>>>>>> 0ebda7ca
 )
 
 type currentSequences map[eventstore.AggregateType][]*instanceSequence
@@ -30,8 +24,8 @@
 	sequence   uint64
 }
 
-func (h *StatementHandler) currentSequences(ctx context.Context, query func(context.Context, string, ...interface{}) (*sql.Rows, error), instanceIDs []string) (currentSequences, error) {
-	rows, err := query(ctx, h.currentSequenceStmt, h.ProjectionName, pq.StringArray(instanceIDs))
+func (h *StatementHandler) currentSequences(ctx context.Context, query func(context.Context, string, ...interface{}) (*sql.Rows, error), instanceIDs database.StringArray) (currentSequences, error) {
+	rows, err := query(ctx, h.currentSequenceStmt, h.ProjectionName, instanceIDs)
 	if err != nil {
 		return nil, err
 	}
