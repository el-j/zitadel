package crdb

import (
	"strconv"
	"strings"

	caos_errs "github.com/zitadel/zitadel/internal/errors"
	"github.com/zitadel/zitadel/internal/eventstore"
	"github.com/zitadel/zitadel/internal/eventstore/handler"
)

type execOption func(*execConfig)
type execConfig struct {
	tableName string

	args []interface{}
	err  error
}

func WithTableSuffix(name string) func(*execConfig) {
	return func(o *execConfig) {
		o.tableName += "_" + name
	}
}

func NewCreateStatement(event eventstore.Event, values []handler.Column, opts ...execOption) *handler.Statement {
	cols, params, args := columnsToQuery(values)
	columnNames := strings.Join(cols, ", ")
	valuesPlaceholder := strings.Join(params, ", ")

	config := execConfig{
		args: args,
	}

	if len(values) == 0 {
		config.err = handler.ErrNoValues
	}

	q := func(config execConfig) string {
		return "INSERT INTO " + config.tableName + " (" + columnNames + ") VALUES (" + valuesPlaceholder + ")"
	}

	return &handler.Statement{
		AggregateType:    event.Aggregate().Type,
		Sequence:         event.Sequence(),
		PreviousSequence: event.PreviousAggregateTypeSequence(),
		InstanceID:       event.Aggregate().InstanceID,
		Execute:          exec(config, q, opts),
	}
}

func NewUpsertStatement(event eventstore.Event, conflictCols []handler.Column, values []handler.Column, opts ...execOption) *handler.Statement {
	cols, params, args := columnsToQuery(values)

	// updates := make([]string, len(values))
	// for i, col := range cols {
	// 	updates[i] = col + " = " + params[i]
	// }

	conflictTarget := make([]string, len(conflictCols))
	for i, col := range conflictCols {
		conflictTarget[i] = col.Name
	}

	config := execConfig{
		args: args,
	}

	if len(values) == 0 {
		config.err = handler.ErrNoValues
	}

	q := func(config execConfig) string {
		return "INSERT INTO " + config.tableName + " (" + strings.Join(cols, ", ") + ") VALUES (" + strings.Join(params, ", ") + ")" +
			" ON CONFLICT (" + strings.Join(conflictTarget, ", ") + ") DO UPDATE SET (" + strings.Join(cols, ", ") + ") = (" + strings.Join(params, ", ") + ")"
	}

	return &handler.Statement{
		AggregateType:    event.Aggregate().Type,
		Sequence:         event.Sequence(),
		PreviousSequence: event.PreviousAggregateTypeSequence(),
		InstanceID:       event.Aggregate().InstanceID,
		Execute:          exec(config, q, opts),
	}
}

func NewUpdateStatement(event eventstore.Event, values []handler.Column, conditions []handler.Condition, opts ...execOption) *handler.Statement {
	cols, params, args := columnsToQuery(values)
	wheres, whereArgs := conditionsToWhere(conditions, len(params))
	args = append(args, whereArgs...)

	updates := make([]string, len(cols))
	for i, col := range cols {
		updates[i] = col + "=" + params[i]
	}

	config := execConfig{
		args: args,
	}

	if len(values) == 0 {
		config.err = handler.ErrNoValues
	}

	if len(conditions) == 0 {
		config.err = handler.ErrNoCondition
	}

	q := func(config execConfig) string {
		return "UPDATE " + config.tableName + " SET " + strings.Join(updates, ", ") + " WHERE " + strings.Join(wheres, " AND ")
	}

	return &handler.Statement{
		AggregateType:    event.Aggregate().Type,
		Sequence:         event.Sequence(),
		PreviousSequence: event.PreviousAggregateTypeSequence(),
		InstanceID:       event.Aggregate().InstanceID,
		Execute:          exec(config, q, opts),
	}
}

func NewDeleteStatement(event eventstore.Event, conditions []handler.Condition, opts ...execOption) *handler.Statement {
	wheres, args := conditionsToWhere(conditions, 0)

	wheresPlaceholders := strings.Join(wheres, " AND ")

	config := execConfig{
		args: args,
	}

	if len(conditions) == 0 {
		config.err = handler.ErrNoCondition
	}

	q := func(config execConfig) string {
		return "DELETE FROM " + config.tableName + " WHERE " + wheresPlaceholders
	}

	return &handler.Statement{
		AggregateType:    event.Aggregate().Type,
		Sequence:         event.Sequence(),
		PreviousSequence: event.PreviousAggregateTypeSequence(),
		InstanceID:       event.Aggregate().InstanceID,
		Execute:          exec(config, q, opts),
	}
}

func NewNoOpStatement(event eventstore.Event) *handler.Statement {
	return &handler.Statement{
		AggregateType:    event.Aggregate().Type,
		Sequence:         event.Sequence(),
		PreviousSequence: event.PreviousAggregateTypeSequence(),
		InstanceID:       event.Aggregate().InstanceID,
	}
}

func NewMultiStatement(event eventstore.Event, opts ...func(eventstore.Event) Exec) *handler.Statement {
	if len(opts) == 0 {
		return NewNoOpStatement(event)
	}
	execs := make([]Exec, len(opts))
	for i, opt := range opts {
		execs[i] = opt(event)
	}
	return &handler.Statement{
		AggregateType:    event.Aggregate().Type,
		Sequence:         event.Sequence(),
		PreviousSequence: event.PreviousAggregateTypeSequence(),
		InstanceID:       event.Aggregate().InstanceID,
		Execute:          multiExec(execs),
	}
}

type Exec func(ex handler.Executer, projectionName string) error

func AddCreateStatement(columns []handler.Column, opts ...execOption) func(eventstore.Event) Exec {
	return func(event eventstore.Event) Exec {
		return NewCreateStatement(event, columns, opts...).Execute
	}
}

func AddUpsertStatement(indexCols []handler.Column, values []handler.Column, opts ...execOption) func(eventstore.Event) Exec {
	return func(event eventstore.Event) Exec {
		return NewUpsertStatement(event, indexCols, values, opts...).Execute
	}
}

func AddUpdateStatement(values []handler.Column, conditions []handler.Condition, opts ...execOption) func(eventstore.Event) Exec {
	return func(event eventstore.Event) Exec {
		return NewUpdateStatement(event, values, conditions, opts...).Execute
	}
}

func AddDeleteStatement(conditions []handler.Condition, opts ...execOption) func(eventstore.Event) Exec {
	return func(event eventstore.Event) Exec {
		return NewDeleteStatement(event, conditions, opts...).Execute
	}
}

func AddCopyStatement(from, to []handler.Column, conditions []handler.Condition, opts ...execOption) func(eventstore.Event) Exec {
	return func(event eventstore.Event) Exec {
		return NewCopyStatement(event, from, to, conditions, opts...).Execute
	}
}

func NewArrayAppendCol(column string, value interface{}) handler.Column {
	return handler.Column{
		Name:  column,
		Value: value,
		ParameterOpt: func(placeholder string) string {
			return "array_append(" + column + ", " + placeholder + ")"
		},
	}
}

func NewArrayRemoveCol(column string, value interface{}) handler.Column {
	return handler.Column{
		Name:  column,
		Value: value,
		ParameterOpt: func(placeholder string) string {
			return "array_remove(" + column + ", " + placeholder + ")"
		},
	}
}

func NewArrayIntersectCol(column string, value interface{}) handler.Column {
	var arrayType string
	switch value.(type) {

	case []string:
		arrayType = "STRING"
		// case pq.Int32Array,
		// 	pq.Int64Array:
		// 	arrayType = "INT"
		//TODO: handle more types if necessary
	}
	return handler.Column{
		Name:  column,
		Value: value,
		ParameterOpt: func(placeholder string) string {
			return "SELECT ARRAY( SELECT UNNEST(" + column + ") INTERSECT SELECT UNNEST (" + placeholder + "::" + arrayType + "[]))"
		},
	}
}

//NewCopyStatement creates a new upsert statement which updates a column from an existing row
// cols represent the columns which are objective to change.
// if the value of a col is empty the data will be copied from the selected row
// if the value of a col is not empty the data will be set by the static value
// conds represent the conditions for the selection subquery
<<<<<<< HEAD
func NewCopyStatement(event eventstore.Event, conflictCols []handler.Column, cols []handler.Column, conds []handler.Condition, opts ...execOption) *handler.Statement {
	columnNames := make([]string, len(cols))
	selectColumns := make([]string, len(cols))
	updateColumns := make([]string, len(columnNames))
	argCounter := 0
	args := []interface{}{}

	for i, col := range cols {
		columnNames[i] = col.Name
		selectColumns[i] = col.Name
		updateColumns[i] = "EXCLUDED." + col.Name
		if col.Value != nil {
			argCounter++
			selectColumns[i] = "$" + strconv.Itoa(argCounter)
			updateColumns[i] = selectColumns[i]
			args = append(args, col.Value)
=======
func NewCopyStatement(event eventstore.Event, from, to []handler.Column, conds []handler.Condition, opts ...execOption) *handler.Statement {
	columnNames := make([]string, len(to))
	selectColumns := make([]string, len(from))
	argCounter := 0
	args := []interface{}{}

	for i := range from {
		columnNames[i] = to[i].Name
		selectColumns[i] = from[i].Name
		if from[i].Value != nil {
			argCounter++
			selectColumns[i] = "$" + strconv.Itoa(argCounter)
			args = append(args, from[i].Value)
>>>>>>> 91771bc4
		}

	}

	wheres := make([]string, len(conds))
	for i, cond := range conds {
		argCounter++
		wheres[i] = "copy_table." + cond.Name + " = $" + strconv.Itoa(argCounter)
		args = append(args, cond.Value)
	}

	conflictTargets := make([]string, len(conflictCols))
	for i, conflictCol := range conflictCols {
		conflictTargets[i] = conflictCol.Name
	}

	config := execConfig{
		args: args,
	}

	if len(from) == 0 || len(to) == 0 || len(from) != len(to) {
		config.err = handler.ErrNoValues
	}

	if len(conds) == 0 {
		config.err = handler.ErrNoCondition
	}

	q := func(config execConfig) string {
		return "INSERT INTO " +
			config.tableName +
			" (" +
			strings.Join(columnNames, ", ") +
			") SELECT " +
			strings.Join(selectColumns, ", ") +
			" FROM " +
			config.tableName + " AS copy_table WHERE " +
			strings.Join(wheres, " AND ") +
			" ON CONFLICT (" +
			strings.Join(conflictTargets, ", ") +
			") DO UPDATE SET (" +
			strings.Join(columnNames, ", ") +
			") = (" +
			strings.Join(updateColumns, ", ") +
			")"
	}

	return &handler.Statement{
		AggregateType:    event.Aggregate().Type,
		Sequence:         event.Sequence(),
		PreviousSequence: event.PreviousAggregateTypeSequence(),
		InstanceID:       event.Aggregate().InstanceID,
		Execute:          exec(config, q, opts),
	}
}

func columnsToQuery(cols []handler.Column) (names []string, parameters []string, values []interface{}) {
	names = make([]string, len(cols))
	values = make([]interface{}, len(cols))
	parameters = make([]string, len(cols))
	for i, col := range cols {
		names[i] = col.Name
		values[i] = col.Value
		parameters[i] = "$" + strconv.Itoa(i+1)
		if col.ParameterOpt != nil {
			parameters[i] = col.ParameterOpt(parameters[i])
		}
	}
	return names, parameters, values
}

func conditionsToWhere(cols []handler.Condition, paramOffset int) (wheres []string, values []interface{}) {
	wheres = make([]string, len(cols))
	values = make([]interface{}, len(cols))

	for i, col := range cols {
		wheres[i] = "(" + col.Name + " = $" + strconv.Itoa(i+1+paramOffset) + ")"
		values[i] = col.Value
	}

	return wheres, values
}

type query func(config execConfig) string

func exec(config execConfig, q query, opts []execOption) Exec {
	return func(ex handler.Executer, projectionName string) error {
		if projectionName == "" {
			return handler.ErrNoProjection
		}

		if config.err != nil {
			return config.err
		}

		config.tableName = projectionName
		for _, opt := range opts {
			opt(&config)
		}

		if _, err := ex.Exec(q(config), config.args...); err != nil {
			return caos_errs.ThrowInternal(err, "CRDB-pKtsr", "exec failed")
		}

		return nil
	}
}

func multiExec(execList []Exec) Exec {
	return func(ex handler.Executer, projectionName string) error {
		for _, exec := range execList {
			if err := exec(ex, projectionName); err != nil {
				return err
			}
		}
		return nil
	}
}<|MERGE_RESOLUTION|>--- conflicted
+++ resolved
@@ -197,9 +197,9 @@
 	}
 }
 
-func AddCopyStatement(from, to []handler.Column, conditions []handler.Condition, opts ...execOption) func(eventstore.Event) Exec {
-	return func(event eventstore.Event) Exec {
-		return NewCopyStatement(event, from, to, conditions, opts...).Execute
+func AddCopyStatement(conflict, from, to []handler.Column, conditions []handler.Condition, opts ...execOption) func(eventstore.Event) Exec {
+	return func(event eventstore.Event) Exec {
+		return NewCopyStatement(event, conflict, from, to, conditions, opts...).Execute
 	}
 }
 
@@ -248,38 +248,22 @@
 // if the value of a col is empty the data will be copied from the selected row
 // if the value of a col is not empty the data will be set by the static value
 // conds represent the conditions for the selection subquery
-<<<<<<< HEAD
-func NewCopyStatement(event eventstore.Event, conflictCols []handler.Column, cols []handler.Column, conds []handler.Condition, opts ...execOption) *handler.Statement {
-	columnNames := make([]string, len(cols))
-	selectColumns := make([]string, len(cols))
+func NewCopyStatement(event eventstore.Event, conflictCols, from, to []handler.Column, conds []handler.Condition, opts ...execOption) *handler.Statement {
+	columnNames := make([]string, len(to))
+	selectColumns := make([]string, len(from))
 	updateColumns := make([]string, len(columnNames))
 	argCounter := 0
 	args := []interface{}{}
 
-	for i, col := range cols {
-		columnNames[i] = col.Name
-		selectColumns[i] = col.Name
+	for i, col := range from {
+		columnNames[i] = to[i].Name
+		selectColumns[i] = from[i].Name
 		updateColumns[i] = "EXCLUDED." + col.Name
 		if col.Value != nil {
 			argCounter++
 			selectColumns[i] = "$" + strconv.Itoa(argCounter)
 			updateColumns[i] = selectColumns[i]
 			args = append(args, col.Value)
-=======
-func NewCopyStatement(event eventstore.Event, from, to []handler.Column, conds []handler.Condition, opts ...execOption) *handler.Statement {
-	columnNames := make([]string, len(to))
-	selectColumns := make([]string, len(from))
-	argCounter := 0
-	args := []interface{}{}
-
-	for i := range from {
-		columnNames[i] = to[i].Name
-		selectColumns[i] = from[i].Name
-		if from[i].Value != nil {
-			argCounter++
-			selectColumns[i] = "$" + strconv.Itoa(argCounter)
-			args = append(args, from[i].Value)
->>>>>>> 91771bc4
 		}
 
 	}
