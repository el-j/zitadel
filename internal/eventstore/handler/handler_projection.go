package handler

import (
	"context"
	"sort"
	"sync"
	"time"

	"github.com/caos/logging"
	"github.com/caos/zitadel/internal/eventstore"
)

type ProjectionHandlerConfig struct {
	HandlerConfig
	ProjectionName   string
	RequeueEvery     time.Duration
	RetryFailedAfter time.Duration
}

//Update updates the projection with the given statements
type Update func(context.Context, []*Statement, Reduce) (unexecutedStmts []*Statement, err error)

//Reduce reduces the given event to a statement
//which is used to update the projection
type Reduce func(eventstore.EventReader) (*Statement, error)

//Lock is used for mutex handling if needed on the projection
type Lock func(context.Context, time.Duration) <-chan error

//Unlock releases the mutex of the projection
type Unlock func() error

//SearchQuery generates the search query to lookup for events
type SearchQuery func() (query *eventstore.SearchQueryBuilder, queryLimit uint64, err error)

type ProjectionHandler struct {
	Handler

	requeueAfter time.Duration
	shouldBulk   *time.Timer

	retryFailedAfter time.Duration
	shouldPush       *time.Timer
	pushSet          bool

	ProjectionName string

	lockMu sync.Mutex
	stmts  []*Statement
}

func NewProjectionHandler(config ProjectionHandlerConfig) *ProjectionHandler {
	h := &ProjectionHandler{
		Handler:        NewHandler(config.HandlerConfig),
		ProjectionName: config.ProjectionName,
		requeueAfter:   config.RequeueEvery,
		// first bulk is instant on startup
		shouldBulk:       time.NewTimer(0),
		shouldPush:       time.NewTimer(0),
		retryFailedAfter: config.RetryFailedAfter,
	}

	//unitialized timer
	//https://github.com/golang/go/issues/12721
	<-h.shouldPush.C

	if config.RequeueEvery <= 0 {
		if !h.shouldBulk.Stop() {
			<-h.shouldBulk.C
		}
		logging.LogWithFields("HANDL-mC9Xx", "projection", h.ProjectionName).Info("starting handler without requeue")
		return h
	} else if config.RequeueEvery < 500*time.Millisecond {
		logging.LogWithFields("HANDL-IEFsG", "projection", h.ProjectionName).Fatal("requeue every must be greater 500ms or <= 0")
	}
	logging.LogWithFields("HANDL-fAC5O", "projection", h.ProjectionName).Info("starting handler")
	return h
}

func (h *ProjectionHandler) ResetShouldBulk() {
	if h.requeueAfter > 0 {
		h.shouldBulk.Reset(h.requeueAfter)
	}
}

func (h *ProjectionHandler) triggerShouldPush(after time.Duration) {
	if !h.pushSet {
		h.pushSet = true
		h.shouldPush.Reset(after)
	}
}

//Process waits for several conditions:
// if context is canceled the function gracefully shuts down
// if an event occures it reduces the event
// if the internal timer expires the handler will check
// for unprocessed events on eventstore
func (h *ProjectionHandler) Process(
	ctx context.Context,
	reduce Reduce,
	update Update,
	lock Lock,
	unlock Unlock,
	query SearchQuery,
) {
	//handle panic
	defer func() {
		cause := recover()
		logging.LogWithFields("HANDL-utWkv", "projection", h.ProjectionName, "cause", cause).Error("projection handler paniced")
	}()

	execBulk := h.prepareExecuteBulk(query, reduce, update)
	for {
		select {
		case <-ctx.Done():
			if h.pushSet {
				h.push(context.Background(), update, reduce)
			}
			h.shutdown()
			return
		case event := <-h.Handler.EventQueue:
			if err := h.processEvent(ctx, event, reduce); err != nil {
				continue
			}
			h.triggerShouldPush(0)
		case <-h.shouldBulk.C:
			h.bulk(ctx, lock, execBulk, unlock)
			h.ResetShouldBulk()
		default:
			//lower prio select with push
			select {
			case <-ctx.Done():
				if h.pushSet {
					h.push(context.Background(), update, reduce)
				}
				h.shutdown()
				return
			case event := <-h.Handler.EventQueue:
				if err := h.processEvent(ctx, event, reduce); err != nil {
					continue
				}
				h.triggerShouldPush(0)
			case <-h.shouldBulk.C:
				h.bulk(ctx, lock, execBulk, unlock)
				h.ResetShouldBulk()
			case <-h.shouldPush.C:
				h.push(ctx, update, reduce)
				h.ResetShouldBulk()
			}
		}
	}
}

func (h *ProjectionHandler) processEvent(
	ctx context.Context,
	event eventstore.EventReader,
	reduce Reduce,
) error {
	stmt, err := reduce(event)
	if err != nil {
		logging.Log("EVENT-PTr4j").WithError(err).Warn("unable to process event")
		return err
	}

	h.lockMu.Lock()
	defer h.lockMu.Unlock()

<<<<<<< HEAD
	if stmt != nil {
		h.stmts = append(h.stmts, *stmt)
	}
=======
	h.stmts = append(h.stmts, stmt)
>>>>>>> e4bdaf26

	return nil
}

func (h *ProjectionHandler) bulk(
	ctx context.Context,
	lock Lock,
	executeBulk executeBulk,
	unlock Unlock,
) error {
	ctx, cancel := context.WithCancel(ctx)
	defer cancel()

	errs := lock(ctx, h.requeueAfter)
	//wait until projection is locked
	if err, ok := <-errs; err != nil || !ok {
		logging.LogWithFields("HANDL-XDJ4i", "projection", h.ProjectionName).OnError(err).Warn("initial lock failed")
		return err
	}
	go h.cancelOnErr(ctx, errs, cancel)

	execErr := executeBulk(ctx)
	logging.LogWithFields("EVENT-gwiu4", "projection", h.ProjectionName).OnError(execErr).Warn("unable to execute")

	unlockErr := unlock()
	logging.LogWithFields("EVENT-boPv1", "projection", h.ProjectionName).OnError(unlockErr).Warn("unable to unlock")

	if execErr != nil {
		return execErr
	}

	return unlockErr
}

func (h *ProjectionHandler) cancelOnErr(ctx context.Context, errs <-chan error, cancel func()) {
	for {
		select {
		case err := <-errs:
			if err != nil {
				logging.LogWithFields("HANDL-cVop2", "projection", h.ProjectionName).WithError(err).Warn("bulk canceled")
				cancel()
				return
			}
		case <-ctx.Done():
			cancel()
			return
		}

	}
}

type executeBulk func(ctx context.Context) error

func (h *ProjectionHandler) prepareExecuteBulk(
	query SearchQuery,
	reduce Reduce,
	update Update,
) executeBulk {
	return func(ctx context.Context) error {
		for {
			select {
			case <-ctx.Done():
				return nil
			default:
				hasLimitExeeded, err := h.fetchBulkStmts(ctx, query, reduce)
				if err != nil || len(h.stmts) == 0 {
					logging.LogWithFields("HANDL-CzQvn", "projection", h.ProjectionName).OnError(err).Warn("unable to fetch stmts")
					return err
				}

				if err = h.push(ctx, update, reduce); err != nil {
					return err
				}

				if !hasLimitExeeded {
					return nil
				}
			}
		}
	}
}

func (h *ProjectionHandler) fetchBulkStmts(
	ctx context.Context,
	query SearchQuery,
	reduce Reduce,
) (limitExeeded bool, err error) {
	eventQuery, eventsLimit, err := query()
	if err != nil {
		logging.LogWithFields("HANDL-x6qvs", "projection", h.ProjectionName).WithError(err).Warn("unable to create event query")
		return false, err
	}

	events, err := h.Eventstore.FilterEvents(ctx, eventQuery)
	if err != nil {
		logging.LogWithFields("HANDL-X8vlo", "projection", h.ProjectionName).WithError(err).Info("Unable to bulk fetch events")
		return false, err
	}

	for _, event := range events {
		if err = h.processEvent(ctx, event, reduce); err != nil {
			logging.LogWithFields("HANDL-PaKlz", "projection", h.ProjectionName, "seq", event.Sequence()).WithError(err).Warn("unable to process event in bulk")
			return false, err
		}
	}

	return len(events) == int(eventsLimit), nil
}

func (h *ProjectionHandler) push(
	ctx context.Context,
	update Update,
	reduce Reduce,
) (err error) {
	h.lockMu.Lock()
	defer h.lockMu.Unlock()

	sort.Slice(h.stmts, func(i, j int) bool {
		return h.stmts[i].Sequence < h.stmts[j].Sequence
	})

	h.stmts, err = update(ctx, h.stmts, reduce)
	h.pushSet = len(h.stmts) > 0

	if h.pushSet {
		h.triggerShouldPush(h.retryFailedAfter)
		return nil
	}

	h.shouldPush.Stop()

	return err
}

func (h *ProjectionHandler) shutdown() {
	h.lockMu.Lock()
	defer h.lockMu.Unlock()
	h.Sub.Unsubscribe()
	if !h.shouldBulk.Stop() {
		<-h.shouldBulk.C
	}
	if !h.shouldPush.Stop() {
		<-h.shouldPush.C
	}
	logging.Log("EVENT-XG5Og").Info("stop processing")
}<|MERGE_RESOLUTION|>--- conflicted
+++ resolved
@@ -165,13 +165,7 @@
 	h.lockMu.Lock()
 	defer h.lockMu.Unlock()
 
-<<<<<<< HEAD
-	if stmt != nil {
-		h.stmts = append(h.stmts, *stmt)
-	}
-=======
 	h.stmts = append(h.stmts, stmt)
->>>>>>> e4bdaf26
 
 	return nil
 }
