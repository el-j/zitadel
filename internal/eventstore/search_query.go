--- conflicted
+++ resolved
@@ -8,33 +8,21 @@
 //SearchQueryBuilder represents the builder for your filter
 // if invalid data are set the filter will fail
 type SearchQueryBuilder struct {
-<<<<<<< HEAD
-	columns              repository.Columns
-	limit                uint64
-	desc                 bool
+	columns       repository.Columns
+	limit         uint64
+	desc          bool
+	resourceOwner string
+	queries       []*SearchQuery
+}
+
+type SearchQuery struct {
+	builder              *SearchQueryBuilder
 	aggregateTypes       []AggregateType
 	aggregateIDs         []string
 	eventSequenceGreater uint64
 	eventSequenceLess    uint64
 	eventTypes           []EventType
 	eventData            map[string]interface{}
-	resourceOwner        string
-=======
-	columns       repository.Columns
-	limit         uint64
-	desc          bool
-	resourceOwner string
-	queries       []*SearchQuery
-}
-
-type SearchQuery struct {
-	builder        *SearchQueryBuilder
-	aggregateTypes []AggregateType
-	aggregateIDs   []string
-	eventSequence  uint64
-	eventTypes     []EventType
-	eventData      map[string]interface{}
->>>>>>> 5fb498d3
 }
 
 // Columns defines which fields of the event are needed for the query
@@ -61,79 +49,6 @@
 	}
 }
 
-<<<<<<< HEAD
-func (builder *SearchQueryBuilder) Columns(columns Columns) *SearchQueryBuilder {
-	builder.columns = repository.Columns(columns)
-	return builder
-}
-
-func (builder *SearchQueryBuilder) Limit(limit uint64) *SearchQueryBuilder {
-	builder.limit = limit
-	return builder
-}
-
-func (builder *SearchQueryBuilder) SequenceGreater(sequence uint64) *SearchQueryBuilder {
-	builder.eventSequenceGreater = sequence
-	return builder
-}
-
-func (builder *SearchQueryBuilder) SequenceLess(sequence uint64) *SearchQueryBuilder {
-	builder.eventSequenceLess = sequence
-	return builder
-}
-
-func (builder *SearchQueryBuilder) AggregateIDs(ids ...string) *SearchQueryBuilder {
-	builder.aggregateIDs = ids
-	return builder
-}
-
-func (builder *SearchQueryBuilder) EventTypes(types ...EventType) *SearchQueryBuilder {
-	builder.eventTypes = types
-	return builder
-}
-
-func (builder *SearchQueryBuilder) ResourceOwner(resourceOwner string) *SearchQueryBuilder {
-	builder.resourceOwner = resourceOwner
-	return builder
-}
-
-func (builder *SearchQueryBuilder) OrderDesc() *SearchQueryBuilder {
-	builder.desc = true
-	return builder
-}
-
-func (builder *SearchQueryBuilder) OrderAsc() *SearchQueryBuilder {
-	builder.desc = false
-	return builder
-}
-
-func (builder *SearchQueryBuilder) EventData(query map[string]interface{}) *SearchQueryBuilder {
-	builder.eventData = query
-	return builder
-}
-
-func (builder *SearchQueryBuilder) build() (*repository.SearchQuery, error) {
-	if builder == nil ||
-		len(builder.aggregateTypes) < 1 ||
-		builder.columns.Validate() != nil {
-		return nil, errors.ThrowPreconditionFailed(nil, "MODEL-4m9gs", "builder invalid")
-	}
-	filters := []*repository.Filter{
-		builder.aggregateTypeFilter(),
-	}
-
-	for _, f := range []func() *repository.Filter{
-		builder.aggregateIDFilter,
-		builder.eventSequenceGreaterFilter,
-		builder.eventSequenceLessFilter,
-		builder.eventTypeFilter,
-		builder.resourceOwnerFilter,
-		builder.eventDataFilter,
-	} {
-		if filter := f(); filter != nil {
-			if err := filter.Validate(); err != nil {
-				return nil, err
-=======
 //Columns defines which fields are set
 func (factory *SearchQueryBuilder) Columns(columns Columns) *SearchQueryBuilder {
 	factory.columns = repository.Columns(columns)
@@ -189,7 +104,13 @@
 
 //SequenceGreater filters for events with sequence greater the requested sequence
 func (query *SearchQuery) SequenceGreater(sequence uint64) *SearchQuery {
-	query.eventSequence = sequence
+	query.eventSequenceGreater = sequence
+	return query
+}
+
+//SequenceLess filters for events with sequence less the requested sequence
+func (query *SearchQuery) SequenceLess(sequence uint64) *SearchQuery {
+	query.eventSequenceLess = sequence
 	return query
 }
 
@@ -217,21 +138,22 @@
 	return query.builder
 }
 
-func (factory *SearchQueryBuilder) build() (*repository.SearchQuery, error) {
-	if factory == nil ||
-		len(factory.queries) < 1 ||
-		factory.columns.Validate() != nil {
-		return nil, errors.ThrowPreconditionFailed(nil, "MODEL-4m9gs", "factory invalid")
-	}
-	filters := make([][]*repository.Filter, len(factory.queries))
-
-	for i, query := range factory.queries {
+func (builder *SearchQueryBuilder) build() (*repository.SearchQuery, error) {
+	if builder == nil ||
+		len(builder.queries) < 1 ||
+		builder.columns.Validate() != nil {
+		return nil, errors.ThrowPreconditionFailed(nil, "MODEL-4m9gs", "builder invalid")
+	}
+	filters := make([][]*repository.Filter, len(builder.queries))
+
+	for i, query := range builder.queries {
 		for _, f := range []func() *repository.Filter{
 			query.aggregateTypeFilter,
 			query.aggregateIDFilter,
-			query.eventSequenceFilter,
 			query.eventTypeFilter,
 			query.eventDataFilter,
+			query.eventSequenceGreaterFilter,
+			query.eventSequenceLessFilter,
 			query.builder.resourceOwnerFilter,
 		} {
 			if filter := f(); filter != nil {
@@ -239,7 +161,6 @@
 					return nil, err
 				}
 				filters[i] = append(filters[i], filter)
->>>>>>> 5fb498d3
 			}
 		}
 
@@ -253,27 +174,6 @@
 	}, nil
 }
 
-<<<<<<< HEAD
-func (builder *SearchQueryBuilder) aggregateIDFilter() *repository.Filter {
-	if len(builder.aggregateIDs) < 1 {
-		return nil
-	}
-	if len(builder.aggregateIDs) == 1 {
-		return repository.NewFilter(repository.FieldAggregateID, builder.aggregateIDs[0], repository.OperationEquals)
-	}
-	return repository.NewFilter(repository.FieldAggregateID, builder.aggregateIDs, repository.OperationIn)
-}
-
-func (builder *SearchQueryBuilder) eventTypeFilter() *repository.Filter {
-	if len(builder.eventTypes) < 1 {
-		return nil
-	}
-	if len(builder.eventTypes) == 1 {
-		return repository.NewFilter(repository.FieldEventType, repository.EventType(builder.eventTypes[0]), repository.OperationEquals)
-	}
-	eventTypes := make([]repository.EventType, len(builder.eventTypes))
-	for i, eventType := range builder.eventTypes {
-=======
 func (query *SearchQuery) aggregateIDFilter() *repository.Filter {
 	if len(query.aggregateIDs) < 1 {
 		return nil
@@ -293,64 +193,42 @@
 	}
 	eventTypes := make([]repository.EventType, len(query.eventTypes))
 	for i, eventType := range query.eventTypes {
->>>>>>> 5fb498d3
 		eventTypes[i] = repository.EventType(eventType)
 	}
 	return repository.NewFilter(repository.FieldEventType, eventTypes, repository.OperationIn)
 }
 
-<<<<<<< HEAD
-func (builder *SearchQueryBuilder) aggregateTypeFilter() *repository.Filter {
-	if len(builder.aggregateTypes) == 1 {
-		return repository.NewFilter(repository.FieldAggregateType, repository.AggregateType(builder.aggregateTypes[0]), repository.OperationEquals)
-	}
-	aggregateTypes := make([]repository.AggregateType, len(builder.aggregateTypes))
-	for i, aggregateType := range builder.aggregateTypes {
-=======
 func (query *SearchQuery) aggregateTypeFilter() *repository.Filter {
 	if len(query.aggregateTypes) == 1 {
 		return repository.NewFilter(repository.FieldAggregateType, repository.AggregateType(query.aggregateTypes[0]), repository.OperationEquals)
 	}
 	aggregateTypes := make([]repository.AggregateType, len(query.aggregateTypes))
 	for i, aggregateType := range query.aggregateTypes {
->>>>>>> 5fb498d3
 		aggregateTypes[i] = repository.AggregateType(aggregateType)
 	}
 	return repository.NewFilter(repository.FieldAggregateType, aggregateTypes, repository.OperationIn)
 }
 
-<<<<<<< HEAD
-func (builder *SearchQueryBuilder) eventSequenceGreaterFilter() *repository.Filter {
-	if builder.eventSequenceGreater == 0 {
-		return nil
-	}
-	sortOrder := repository.OperationGreater
-	if builder.desc {
-		sortOrder = repository.OperationLess
-	}
-	return repository.NewFilter(repository.FieldSequence, builder.eventSequenceGreater, sortOrder)
-}
-
-func (builder *SearchQueryBuilder) eventSequenceLessFilter() *repository.Filter {
-	if builder.eventSequenceLess == 0 {
-		return nil
-	}
-	sortOrder := repository.OperationLess
-	if builder.desc {
-		sortOrder = repository.OperationGreater
-	}
-	return repository.NewFilter(repository.FieldSequence, builder.eventSequenceLess, sortOrder)
-=======
-func (query *SearchQuery) eventSequenceFilter() *repository.Filter {
-	if query.eventSequence == 0 {
+func (query *SearchQuery) eventSequenceGreaterFilter() *repository.Filter {
+	if query.eventSequenceGreater == 0 {
 		return nil
 	}
 	sortOrder := repository.OperationGreater
 	if query.builder.desc {
 		sortOrder = repository.OperationLess
 	}
-	return repository.NewFilter(repository.FieldSequence, query.eventSequence, sortOrder)
->>>>>>> 5fb498d3
+	return repository.NewFilter(repository.FieldSequence, query.eventSequenceGreater, sortOrder)
+}
+
+func (query *SearchQuery) eventSequenceLessFilter() *repository.Filter {
+	if query.eventSequenceLess == 0 {
+		return nil
+	}
+	sortOrder := repository.OperationLess
+	if query.builder.desc {
+		sortOrder = repository.OperationGreater
+	}
+	return repository.NewFilter(repository.FieldSequence, query.eventSequenceLess, sortOrder)
 }
 
 func (builder *SearchQueryBuilder) resourceOwnerFilter() *repository.Filter {
@@ -360,17 +238,9 @@
 	return repository.NewFilter(repository.FieldResourceOwner, builder.resourceOwner, repository.OperationEquals)
 }
 
-<<<<<<< HEAD
-func (builder *SearchQueryBuilder) eventDataFilter() *repository.Filter {
-	if len(builder.eventData) == 0 {
-		return nil
-	}
-	return repository.NewFilter(repository.FieldEventData, builder.eventData, repository.OperationJSONContains)
-=======
 func (query *SearchQuery) eventDataFilter() *repository.Filter {
 	if len(query.eventData) == 0 {
 		return nil
 	}
 	return repository.NewFilter(repository.FieldEventData, query.eventData, repository.OperationJSONContains)
->>>>>>> 5fb498d3
 }