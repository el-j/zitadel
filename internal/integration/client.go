package integration

import (
	"context"
	"fmt"
	"testing"
	"time"

	crewjam_saml "github.com/crewjam/saml"
	"github.com/stretchr/testify/require"
	"github.com/zitadel/logging"
	"github.com/zitadel/oidc/v3/pkg/oidc"
	"golang.org/x/oauth2"
	"golang.org/x/text/language"
	"google.golang.org/grpc"
	"google.golang.org/protobuf/types/known/durationpb"

	"github.com/zitadel/zitadel/internal/api/authz"
	"github.com/zitadel/zitadel/internal/command"
	"github.com/zitadel/zitadel/internal/idp/providers/ldap"
	openid "github.com/zitadel/zitadel/internal/idp/providers/oidc"
	"github.com/zitadel/zitadel/internal/idp/providers/saml"
	"github.com/zitadel/zitadel/internal/repository/idp"
	"github.com/zitadel/zitadel/pkg/grpc/admin"
	"github.com/zitadel/zitadel/pkg/grpc/auth"
	mgmt "github.com/zitadel/zitadel/pkg/grpc/management"
	object "github.com/zitadel/zitadel/pkg/grpc/object/v2beta"
	oidc_pb "github.com/zitadel/zitadel/pkg/grpc/oidc/v2beta"
	organisation "github.com/zitadel/zitadel/pkg/grpc/org/v2beta"
	session "github.com/zitadel/zitadel/pkg/grpc/session/v2beta"
	"github.com/zitadel/zitadel/pkg/grpc/system"
	user "github.com/zitadel/zitadel/pkg/grpc/user/v2beta"
)

type Client struct {
	CC        *grpc.ClientConn
	Admin     admin.AdminServiceClient
	Mgmt      mgmt.ManagementServiceClient
	Auth      auth.AuthServiceClient
	UserV2    user.UserServiceClient
	SessionV2 session.SessionServiceClient
	OIDCv2    oidc_pb.OIDCServiceClient
	OrgV2     organisation.OrganizationServiceClient
	System    system.SystemServiceClient
}

func newClient(cc *grpc.ClientConn) Client {
	return Client{
		CC:        cc,
		Admin:     admin.NewAdminServiceClient(cc),
		Mgmt:      mgmt.NewManagementServiceClient(cc),
		Auth:      auth.NewAuthServiceClient(cc),
		UserV2:    user.NewUserServiceClient(cc),
		SessionV2: session.NewSessionServiceClient(cc),
		OIDCv2:    oidc_pb.NewOIDCServiceClient(cc),
		OrgV2:     organisation.NewOrganizationServiceClient(cc),
		System:    system.NewSystemServiceClient(cc),
	}
}

func (t *Tester) UseIsolatedInstance(iamOwnerCtx, systemCtx context.Context) (primaryDomain, instanceId string, authenticatedIamOwnerCtx context.Context) {
<<<<<<< HEAD
	primaryDomain = RandString(5) + ".integration.localhost"
=======
	primaryDomain = randString(5) + ".integration.localhost"
>>>>>>> 54b1932c
	instance, err := t.Client.System.CreateInstance(systemCtx, &system.CreateInstanceRequest{
		InstanceName: "testinstance",
		CustomDomain: primaryDomain,
		Owner: &system.CreateInstanceRequest_Machine_{
			Machine: &system.CreateInstanceRequest_Machine{
				UserName:            "owner",
				Name:                "owner",
				PersonalAccessToken: &system.CreateInstanceRequest_PersonalAccessToken{},
			},
		},
	})
	if err != nil {
		panic(err)
	}
<<<<<<< HEAD

=======
>>>>>>> 54b1932c
	t.createClientConn(iamOwnerCtx, fmt.Sprintf("%s:%d", primaryDomain, t.Config.Port))
	instanceId = instance.GetInstanceId()
	t.Users.Set(instanceId, IAMOwner, &User{
		Token: instance.GetPat(),
	})
	return primaryDomain, instanceId, t.WithInstanceAuthorization(iamOwnerCtx, IAMOwner, instanceId)
}

func (s *Tester) CreateHumanUser(ctx context.Context) *user.AddHumanUserResponse {
	resp, err := s.Client.UserV2.AddHumanUser(ctx, &user.AddHumanUserRequest{
		Organisation: &object.Organisation{
			Org: &object.Organisation_OrgId{
				OrgId: s.Organisation.ID,
			},
		},
		Profile: &user.SetHumanProfile{
			GivenName:  "Mickey",
			FamilyName: "Mouse",
		},
		Email: &user.SetHumanEmail{
			Email: fmt.Sprintf("%d@mouse.com", time.Now().UnixNano()),
			Verification: &user.SetHumanEmail_ReturnCode{
				ReturnCode: &user.ReturnEmailVerificationCode{},
			},
		},
		Phone: &user.SetHumanPhone{
			Phone: "+41791234567",
			Verification: &user.SetHumanPhone_ReturnCode{
				ReturnCode: &user.ReturnPhoneVerificationCode{},
			},
		},
	})
	logging.OnError(err).Fatal("create human user")
	return resp
}

func (s *Tester) CreateUserIDPlink(ctx context.Context, userID, externalID, idpID, username string) *user.AddIDPLinkResponse {
	resp, err := s.Client.UserV2.AddIDPLink(
		ctx,
		&user.AddIDPLinkRequest{
			UserId: userID,
			IdpLink: &user.IDPLink{
				IdpId:    idpID,
				UserId:   externalID,
				UserName: username,
			},
		},
	)
	logging.OnError(err).Fatal("create human user link")
	return resp
}

func (s *Tester) RegisterUserPasskey(ctx context.Context, userID string) {
	reg, err := s.Client.UserV2.CreatePasskeyRegistrationLink(ctx, &user.CreatePasskeyRegistrationLinkRequest{
		UserId: userID,
		Medium: &user.CreatePasskeyRegistrationLinkRequest_ReturnCode{},
	})
	logging.OnError(err).Fatal("create user passkey")

	pkr, err := s.Client.UserV2.RegisterPasskey(ctx, &user.RegisterPasskeyRequest{
		UserId: userID,
		Code:   reg.GetCode(),
		Domain: s.Config.ExternalDomain,
	})
	logging.OnError(err).Fatal("create user passkey")
	attestationResponse, err := s.WebAuthN.CreateAttestationResponse(pkr.GetPublicKeyCredentialCreationOptions())
	logging.OnError(err).Fatal("create user passkey")

	_, err = s.Client.UserV2.VerifyPasskeyRegistration(ctx, &user.VerifyPasskeyRegistrationRequest{
		UserId:              userID,
		PasskeyId:           pkr.GetPasskeyId(),
		PublicKeyCredential: attestationResponse,
		PasskeyName:         "nice name",
	})
	logging.OnError(err).Fatal("create user passkey")
}

func (s *Tester) RegisterUserU2F(ctx context.Context, userID string) {
	pkr, err := s.Client.UserV2.RegisterU2F(ctx, &user.RegisterU2FRequest{
		UserId: userID,
		Domain: s.Config.ExternalDomain,
	})
	logging.OnError(err).Fatal("create user u2f")
	attestationResponse, err := s.WebAuthN.CreateAttestationResponse(pkr.GetPublicKeyCredentialCreationOptions())
	logging.OnError(err).Fatal("create user u2f")

	_, err = s.Client.UserV2.VerifyU2FRegistration(ctx, &user.VerifyU2FRegistrationRequest{
		UserId:              userID,
		U2FId:               pkr.GetU2FId(),
		PublicKeyCredential: attestationResponse,
		TokenName:           "nice name",
	})
	logging.OnError(err).Fatal("create user u2f")
}

func (s *Tester) SetUserPassword(ctx context.Context, userID, password string) {
	_, err := s.Client.UserV2.SetPassword(ctx, &user.SetPasswordRequest{
		UserId:      userID,
		NewPassword: &user.Password{Password: password},
	})
	logging.OnError(err).Fatal("set user password")
}

func (s *Tester) AddGenericOAuthProvider(t *testing.T) string {
	ctx := authz.WithInstance(context.Background(), s.Instance)
	id, _, err := s.Commands.AddInstanceGenericOAuthProvider(ctx, command.GenericOAuthProvider{
		Name:                  "idp",
		ClientID:              "clientID",
		ClientSecret:          "clientSecret",
		AuthorizationEndpoint: "https://example.com/oauth/v2/authorize",
		TokenEndpoint:         "https://example.com/oauth/v2/token",
		UserEndpoint:          "https://api.example.com/user",
		Scopes:                []string{"openid", "profile", "email"},
		IDAttribute:           "id",
		IDPOptions: idp.Options{
			IsLinkingAllowed:  true,
			IsCreationAllowed: true,
			IsAutoCreation:    true,
			IsAutoUpdate:      true,
		},
	})
	require.NoError(t, err)
	return id
}

func (s *Tester) AddSAMLProvider(t *testing.T) string {
	ctx := authz.WithInstance(context.Background(), s.Instance)
	id, _, err := s.Server.Commands.AddInstanceSAMLProvider(ctx, command.SAMLProvider{
		Name:     "saml-idp",
		Metadata: []byte("<EntityDescriptor xmlns=\"urn:oasis:names:tc:SAML:2.0:metadata\" validUntil=\"2023-09-16T09:00:32.986Z\" cacheDuration=\"PT48H\" entityID=\"http://localhost:8000/metadata\">\n  <IDPSSODescriptor xmlns=\"urn:oasis:names:tc:SAML:2.0:metadata\" protocolSupportEnumeration=\"urn:oasis:names:tc:SAML:2.0:protocol\">\n    <KeyDescriptor use=\"signing\">\n      <KeyInfo xmlns=\"http://www.w3.org/2000/09/xmldsig#\">\n        <X509Data xmlns=\"http://www.w3.org/2000/09/xmldsig#\">\n          <X509Certificate xmlns=\"http://www.w3.org/2000/09/xmldsig#\">MIIDBzCCAe+gAwIBAgIJAPr/Mrlc8EGhMA0GCSqGSIb3DQEBBQUAMBoxGDAWBgNVBAMMD3d3dy5leGFtcGxlLmNvbTAeFw0xNTEyMjgxOTE5NDVaFw0yNTEyMjUxOTE5NDVaMBoxGDAWBgNVBAMMD3d3dy5leGFtcGxlLmNvbTCCASIwDQYJKoZIhvcNAQEBBQADggEPADCCAQoCggEBANDoWzLos4LWxTn8Gyu2lEbl4WcelUbgLN5zYm4ron8Ahs+rvcsu2zkdD/s6jdGJI8WqJKhYK2u61ygnXgAZqC6ggtFPnBpizcDzjgND2g+aucSoUODHt67f0fQuAmupN/zp5MZysJ6IHLJnYLNpfJYk96lRz9ODnO1Mpqtr9PWxm+pz7nzq5F0vRepkgpcRxv6ufQBjlrFytccyEVdXrvFtkjXcnhVVNSR4kHuOOMS6D7pebSJ1mrCmshbD5SX1jXPBKFPAjozYX6PxqLxUx1Y4faFEf4MBBVcInyB4oURNB2s59hEEi2jq9izNE7EbEK6BY5sEhoCPl9m32zE6ljkCAwEAAaNQME4wHQYDVR0OBBYEFB9ZklC1Ork2zl56zg08ei7ss/+iMB8GA1UdIwQYMBaAFB9ZklC1Ork2zl56zg08ei7ss/+iMAwGA1UdEwQFMAMBAf8wDQYJKoZIhvcNAQEFBQADggEBAAVoTSQ5pAirw8OR9FZ1bRSuTDhY9uxzl/OL7lUmsv2cMNeCB3BRZqm3mFt+cwN8GsH6f3uvNONIhgFpTGN5LEcXQz89zJEzB+qaHqmbFpHQl/sx2B8ezNgT/882H2IH00dXESEfy/+1gHg2pxjGnhRBN6el/gSaDiySIMKbilDrffuvxiCfbpPN0NRRiPJhd2ay9KuL/RxQRl1gl9cHaWiouWWba1bSBb2ZPhv2rPMUsFo98ntkGCObDX6Y1SpkqmoTbrsbGFsTG2DLxnvr4GdN1BSr0Uu/KV3adj47WkXVPeMYQti/bQmxQB8tRFhrw80qakTLUzreO96WzlBBMtY=</X509Certificate>\n        </X509Data>\n      </KeyInfo>\n    </KeyDescriptor>\n    <KeyDescriptor use=\"encryption\">\n      <KeyInfo xmlns=\"http://www.w3.org/2000/09/xmldsig#\">\n        <X509Data xmlns=\"http://www.w3.org/2000/09/xmldsig#\">\n          <X509Certificate xmlns=\"http://www.w3.org/2000/09/xmldsig#\">MIIDBzCCAe+gAwIBAgIJAPr/Mrlc8EGhMA0GCSqGSIb3DQEBBQUAMBoxGDAWBgNVBAMMD3d3dy5leGFtcGxlLmNvbTAeFw0xNTEyMjgxOTE5NDVaFw0yNTEyMjUxOTE5NDVaMBoxGDAWBgNVBAMMD3d3dy5leGFtcGxlLmNvbTCCASIwDQYJKoZIhvcNAQEBBQADggEPADCCAQoCggEBANDoWzLos4LWxTn8Gyu2lEbl4WcelUbgLN5zYm4ron8Ahs+rvcsu2zkdD/s6jdGJI8WqJKhYK2u61ygnXgAZqC6ggtFPnBpizcDzjgND2g+aucSoUODHt67f0fQuAmupN/zp5MZysJ6IHLJnYLNpfJYk96lRz9ODnO1Mpqtr9PWxm+pz7nzq5F0vRepkgpcRxv6ufQBjlrFytccyEVdXrvFtkjXcnhVVNSR4kHuOOMS6D7pebSJ1mrCmshbD5SX1jXPBKFPAjozYX6PxqLxUx1Y4faFEf4MBBVcInyB4oURNB2s59hEEi2jq9izNE7EbEK6BY5sEhoCPl9m32zE6ljkCAwEAAaNQME4wHQYDVR0OBBYEFB9ZklC1Ork2zl56zg08ei7ss/+iMB8GA1UdIwQYMBaAFB9ZklC1Ork2zl56zg08ei7ss/+iMAwGA1UdEwQFMAMBAf8wDQYJKoZIhvcNAQEFBQADggEBAAVoTSQ5pAirw8OR9FZ1bRSuTDhY9uxzl/OL7lUmsv2cMNeCB3BRZqm3mFt+cwN8GsH6f3uvNONIhgFpTGN5LEcXQz89zJEzB+qaHqmbFpHQl/sx2B8ezNgT/882H2IH00dXESEfy/+1gHg2pxjGnhRBN6el/gSaDiySIMKbilDrffuvxiCfbpPN0NRRiPJhd2ay9KuL/RxQRl1gl9cHaWiouWWba1bSBb2ZPhv2rPMUsFo98ntkGCObDX6Y1SpkqmoTbrsbGFsTG2DLxnvr4GdN1BSr0Uu/KV3adj47WkXVPeMYQti/bQmxQB8tRFhrw80qakTLUzreO96WzlBBMtY=</X509Certificate>\n        </X509Data>\n      </KeyInfo>\n      <EncryptionMethod Algorithm=\"http://www.w3.org/2001/04/xmlenc#aes128-cbc\"></EncryptionMethod>\n      <EncryptionMethod Algorithm=\"http://www.w3.org/2001/04/xmlenc#aes192-cbc\"></EncryptionMethod>\n      <EncryptionMethod Algorithm=\"http://www.w3.org/2001/04/xmlenc#aes256-cbc\"></EncryptionMethod>\n      <EncryptionMethod Algorithm=\"http://www.w3.org/2001/04/xmlenc#rsa-oaep-mgf1p\"></EncryptionMethod>\n    </KeyDescriptor>\n    <NameIDFormat>urn:oasis:names:tc:SAML:2.0:nameid-format:transient</NameIDFormat>\n    <SingleSignOnService Binding=\"urn:oasis:names:tc:SAML:2.0:bindings:HTTP-Redirect\" Location=\"http://localhost:8000/sso\"></SingleSignOnService>\n    <SingleSignOnService Binding=\"urn:oasis:names:tc:SAML:2.0:bindings:HTTP-POST\" Location=\"http://localhost:8000/sso\"></SingleSignOnService>\n  </IDPSSODescriptor>\n</EntityDescriptor>"),
		IDPOptions: idp.Options{
			IsLinkingAllowed:  true,
			IsCreationAllowed: true,
			IsAutoCreation:    true,
			IsAutoUpdate:      true,
		},
	})
	require.NoError(t, err)
	return id
}

func (s *Tester) AddSAMLRedirectProvider(t *testing.T) string {
	ctx := authz.WithInstance(context.Background(), s.Instance)
	id, _, err := s.Server.Commands.AddInstanceSAMLProvider(ctx, command.SAMLProvider{
		Name:     "saml-idp-redirect",
		Metadata: []byte("<EntityDescriptor xmlns=\"urn:oasis:names:tc:SAML:2.0:metadata\" validUntil=\"2023-09-16T09:00:32.986Z\" cacheDuration=\"PT48H\" entityID=\"http://localhost:8000/metadata\">\n  <IDPSSODescriptor xmlns=\"urn:oasis:names:tc:SAML:2.0:metadata\" protocolSupportEnumeration=\"urn:oasis:names:tc:SAML:2.0:protocol\">\n    <KeyDescriptor use=\"signing\">\n      <KeyInfo xmlns=\"http://www.w3.org/2000/09/xmldsig#\">\n        <X509Data xmlns=\"http://www.w3.org/2000/09/xmldsig#\">\n          <X509Certificate xmlns=\"http://www.w3.org/2000/09/xmldsig#\">MIIDBzCCAe+gAwIBAgIJAPr/Mrlc8EGhMA0GCSqGSIb3DQEBBQUAMBoxGDAWBgNVBAMMD3d3dy5leGFtcGxlLmNvbTAeFw0xNTEyMjgxOTE5NDVaFw0yNTEyMjUxOTE5NDVaMBoxGDAWBgNVBAMMD3d3dy5leGFtcGxlLmNvbTCCASIwDQYJKoZIhvcNAQEBBQADggEPADCCAQoCggEBANDoWzLos4LWxTn8Gyu2lEbl4WcelUbgLN5zYm4ron8Ahs+rvcsu2zkdD/s6jdGJI8WqJKhYK2u61ygnXgAZqC6ggtFPnBpizcDzjgND2g+aucSoUODHt67f0fQuAmupN/zp5MZysJ6IHLJnYLNpfJYk96lRz9ODnO1Mpqtr9PWxm+pz7nzq5F0vRepkgpcRxv6ufQBjlrFytccyEVdXrvFtkjXcnhVVNSR4kHuOOMS6D7pebSJ1mrCmshbD5SX1jXPBKFPAjozYX6PxqLxUx1Y4faFEf4MBBVcInyB4oURNB2s59hEEi2jq9izNE7EbEK6BY5sEhoCPl9m32zE6ljkCAwEAAaNQME4wHQYDVR0OBBYEFB9ZklC1Ork2zl56zg08ei7ss/+iMB8GA1UdIwQYMBaAFB9ZklC1Ork2zl56zg08ei7ss/+iMAwGA1UdEwQFMAMBAf8wDQYJKoZIhvcNAQEFBQADggEBAAVoTSQ5pAirw8OR9FZ1bRSuTDhY9uxzl/OL7lUmsv2cMNeCB3BRZqm3mFt+cwN8GsH6f3uvNONIhgFpTGN5LEcXQz89zJEzB+qaHqmbFpHQl/sx2B8ezNgT/882H2IH00dXESEfy/+1gHg2pxjGnhRBN6el/gSaDiySIMKbilDrffuvxiCfbpPN0NRRiPJhd2ay9KuL/RxQRl1gl9cHaWiouWWba1bSBb2ZPhv2rPMUsFo98ntkGCObDX6Y1SpkqmoTbrsbGFsTG2DLxnvr4GdN1BSr0Uu/KV3adj47WkXVPeMYQti/bQmxQB8tRFhrw80qakTLUzreO96WzlBBMtY=</X509Certificate>\n        </X509Data>\n      </KeyInfo>\n    </KeyDescriptor>\n    <KeyDescriptor use=\"encryption\">\n      <KeyInfo xmlns=\"http://www.w3.org/2000/09/xmldsig#\">\n        <X509Data xmlns=\"http://www.w3.org/2000/09/xmldsig#\">\n          <X509Certificate xmlns=\"http://www.w3.org/2000/09/xmldsig#\">MIIDBzCCAe+gAwIBAgIJAPr/Mrlc8EGhMA0GCSqGSIb3DQEBBQUAMBoxGDAWBgNVBAMMD3d3dy5leGFtcGxlLmNvbTAeFw0xNTEyMjgxOTE5NDVaFw0yNTEyMjUxOTE5NDVaMBoxGDAWBgNVBAMMD3d3dy5leGFtcGxlLmNvbTCCASIwDQYJKoZIhvcNAQEBBQADggEPADCCAQoCggEBANDoWzLos4LWxTn8Gyu2lEbl4WcelUbgLN5zYm4ron8Ahs+rvcsu2zkdD/s6jdGJI8WqJKhYK2u61ygnXgAZqC6ggtFPnBpizcDzjgND2g+aucSoUODHt67f0fQuAmupN/zp5MZysJ6IHLJnYLNpfJYk96lRz9ODnO1Mpqtr9PWxm+pz7nzq5F0vRepkgpcRxv6ufQBjlrFytccyEVdXrvFtkjXcnhVVNSR4kHuOOMS6D7pebSJ1mrCmshbD5SX1jXPBKFPAjozYX6PxqLxUx1Y4faFEf4MBBVcInyB4oURNB2s59hEEi2jq9izNE7EbEK6BY5sEhoCPl9m32zE6ljkCAwEAAaNQME4wHQYDVR0OBBYEFB9ZklC1Ork2zl56zg08ei7ss/+iMB8GA1UdIwQYMBaAFB9ZklC1Ork2zl56zg08ei7ss/+iMAwGA1UdEwQFMAMBAf8wDQYJKoZIhvcNAQEFBQADggEBAAVoTSQ5pAirw8OR9FZ1bRSuTDhY9uxzl/OL7lUmsv2cMNeCB3BRZqm3mFt+cwN8GsH6f3uvNONIhgFpTGN5LEcXQz89zJEzB+qaHqmbFpHQl/sx2B8ezNgT/882H2IH00dXESEfy/+1gHg2pxjGnhRBN6el/gSaDiySIMKbilDrffuvxiCfbpPN0NRRiPJhd2ay9KuL/RxQRl1gl9cHaWiouWWba1bSBb2ZPhv2rPMUsFo98ntkGCObDX6Y1SpkqmoTbrsbGFsTG2DLxnvr4GdN1BSr0Uu/KV3adj47WkXVPeMYQti/bQmxQB8tRFhrw80qakTLUzreO96WzlBBMtY=</X509Certificate>\n        </X509Data>\n      </KeyInfo>\n      <EncryptionMethod Algorithm=\"http://www.w3.org/2001/04/xmlenc#aes128-cbc\"></EncryptionMethod>\n      <EncryptionMethod Algorithm=\"http://www.w3.org/2001/04/xmlenc#aes192-cbc\"></EncryptionMethod>\n      <EncryptionMethod Algorithm=\"http://www.w3.org/2001/04/xmlenc#aes256-cbc\"></EncryptionMethod>\n      <EncryptionMethod Algorithm=\"http://www.w3.org/2001/04/xmlenc#rsa-oaep-mgf1p\"></EncryptionMethod>\n    </KeyDescriptor>\n    <NameIDFormat>urn:oasis:names:tc:SAML:2.0:nameid-format:transient</NameIDFormat>\n    <SingleSignOnService Binding=\"urn:oasis:names:tc:SAML:2.0:bindings:HTTP-Redirect\" Location=\"http://localhost:8000/sso\"></SingleSignOnService>\n  </IDPSSODescriptor>\n</EntityDescriptor>"),
		IDPOptions: idp.Options{
			IsLinkingAllowed:  true,
			IsCreationAllowed: true,
			IsAutoCreation:    true,
			IsAutoUpdate:      true,
		},
	})
	require.NoError(t, err)
	return id
}

func (s *Tester) AddSAMLPostProvider(t *testing.T) string {
	ctx := authz.WithInstance(context.Background(), s.Instance)
	id, _, err := s.Server.Commands.AddInstanceSAMLProvider(ctx, command.SAMLProvider{
		Name:     "saml-idp-post",
		Metadata: []byte("<EntityDescriptor xmlns=\"urn:oasis:names:tc:SAML:2.0:metadata\" validUntil=\"2023-09-16T09:00:32.986Z\" cacheDuration=\"PT48H\" entityID=\"http://localhost:8000/metadata\">\n  <IDPSSODescriptor xmlns=\"urn:oasis:names:tc:SAML:2.0:metadata\" protocolSupportEnumeration=\"urn:oasis:names:tc:SAML:2.0:protocol\">\n    <KeyDescriptor use=\"signing\">\n      <KeyInfo xmlns=\"http://www.w3.org/2000/09/xmldsig#\">\n        <X509Data xmlns=\"http://www.w3.org/2000/09/xmldsig#\">\n          <X509Certificate xmlns=\"http://www.w3.org/2000/09/xmldsig#\">MIIDBzCCAe+gAwIBAgIJAPr/Mrlc8EGhMA0GCSqGSIb3DQEBBQUAMBoxGDAWBgNVBAMMD3d3dy5leGFtcGxlLmNvbTAeFw0xNTEyMjgxOTE5NDVaFw0yNTEyMjUxOTE5NDVaMBoxGDAWBgNVBAMMD3d3dy5leGFtcGxlLmNvbTCCASIwDQYJKoZIhvcNAQEBBQADggEPADCCAQoCggEBANDoWzLos4LWxTn8Gyu2lEbl4WcelUbgLN5zYm4ron8Ahs+rvcsu2zkdD/s6jdGJI8WqJKhYK2u61ygnXgAZqC6ggtFPnBpizcDzjgND2g+aucSoUODHt67f0fQuAmupN/zp5MZysJ6IHLJnYLNpfJYk96lRz9ODnO1Mpqtr9PWxm+pz7nzq5F0vRepkgpcRxv6ufQBjlrFytccyEVdXrvFtkjXcnhVVNSR4kHuOOMS6D7pebSJ1mrCmshbD5SX1jXPBKFPAjozYX6PxqLxUx1Y4faFEf4MBBVcInyB4oURNB2s59hEEi2jq9izNE7EbEK6BY5sEhoCPl9m32zE6ljkCAwEAAaNQME4wHQYDVR0OBBYEFB9ZklC1Ork2zl56zg08ei7ss/+iMB8GA1UdIwQYMBaAFB9ZklC1Ork2zl56zg08ei7ss/+iMAwGA1UdEwQFMAMBAf8wDQYJKoZIhvcNAQEFBQADggEBAAVoTSQ5pAirw8OR9FZ1bRSuTDhY9uxzl/OL7lUmsv2cMNeCB3BRZqm3mFt+cwN8GsH6f3uvNONIhgFpTGN5LEcXQz89zJEzB+qaHqmbFpHQl/sx2B8ezNgT/882H2IH00dXESEfy/+1gHg2pxjGnhRBN6el/gSaDiySIMKbilDrffuvxiCfbpPN0NRRiPJhd2ay9KuL/RxQRl1gl9cHaWiouWWba1bSBb2ZPhv2rPMUsFo98ntkGCObDX6Y1SpkqmoTbrsbGFsTG2DLxnvr4GdN1BSr0Uu/KV3adj47WkXVPeMYQti/bQmxQB8tRFhrw80qakTLUzreO96WzlBBMtY=</X509Certificate>\n        </X509Data>\n      </KeyInfo>\n    </KeyDescriptor>\n    <KeyDescriptor use=\"encryption\">\n      <KeyInfo xmlns=\"http://www.w3.org/2000/09/xmldsig#\">\n        <X509Data xmlns=\"http://www.w3.org/2000/09/xmldsig#\">\n          <X509Certificate xmlns=\"http://www.w3.org/2000/09/xmldsig#\">MIIDBzCCAe+gAwIBAgIJAPr/Mrlc8EGhMA0GCSqGSIb3DQEBBQUAMBoxGDAWBgNVBAMMD3d3dy5leGFtcGxlLmNvbTAeFw0xNTEyMjgxOTE5NDVaFw0yNTEyMjUxOTE5NDVaMBoxGDAWBgNVBAMMD3d3dy5leGFtcGxlLmNvbTCCASIwDQYJKoZIhvcNAQEBBQADggEPADCCAQoCggEBANDoWzLos4LWxTn8Gyu2lEbl4WcelUbgLN5zYm4ron8Ahs+rvcsu2zkdD/s6jdGJI8WqJKhYK2u61ygnXgAZqC6ggtFPnBpizcDzjgND2g+aucSoUODHt67f0fQuAmupN/zp5MZysJ6IHLJnYLNpfJYk96lRz9ODnO1Mpqtr9PWxm+pz7nzq5F0vRepkgpcRxv6ufQBjlrFytccyEVdXrvFtkjXcnhVVNSR4kHuOOMS6D7pebSJ1mrCmshbD5SX1jXPBKFPAjozYX6PxqLxUx1Y4faFEf4MBBVcInyB4oURNB2s59hEEi2jq9izNE7EbEK6BY5sEhoCPl9m32zE6ljkCAwEAAaNQME4wHQYDVR0OBBYEFB9ZklC1Ork2zl56zg08ei7ss/+iMB8GA1UdIwQYMBaAFB9ZklC1Ork2zl56zg08ei7ss/+iMAwGA1UdEwQFMAMBAf8wDQYJKoZIhvcNAQEFBQADggEBAAVoTSQ5pAirw8OR9FZ1bRSuTDhY9uxzl/OL7lUmsv2cMNeCB3BRZqm3mFt+cwN8GsH6f3uvNONIhgFpTGN5LEcXQz89zJEzB+qaHqmbFpHQl/sx2B8ezNgT/882H2IH00dXESEfy/+1gHg2pxjGnhRBN6el/gSaDiySIMKbilDrffuvxiCfbpPN0NRRiPJhd2ay9KuL/RxQRl1gl9cHaWiouWWba1bSBb2ZPhv2rPMUsFo98ntkGCObDX6Y1SpkqmoTbrsbGFsTG2DLxnvr4GdN1BSr0Uu/KV3adj47WkXVPeMYQti/bQmxQB8tRFhrw80qakTLUzreO96WzlBBMtY=</X509Certificate>\n        </X509Data>\n      </KeyInfo>\n      <EncryptionMethod Algorithm=\"http://www.w3.org/2001/04/xmlenc#aes128-cbc\"></EncryptionMethod>\n      <EncryptionMethod Algorithm=\"http://www.w3.org/2001/04/xmlenc#aes192-cbc\"></EncryptionMethod>\n      <EncryptionMethod Algorithm=\"http://www.w3.org/2001/04/xmlenc#aes256-cbc\"></EncryptionMethod>\n      <EncryptionMethod Algorithm=\"http://www.w3.org/2001/04/xmlenc#rsa-oaep-mgf1p\"></EncryptionMethod>\n    </KeyDescriptor>\n    <NameIDFormat>urn:oasis:names:tc:SAML:2.0:nameid-format:transient</NameIDFormat>\n    <SingleSignOnService Binding=\"urn:oasis:names:tc:SAML:2.0:bindings:HTTP-POST\" Location=\"http://localhost:8000/sso\"></SingleSignOnService>\n  </IDPSSODescriptor>\n</EntityDescriptor>"),
		IDPOptions: idp.Options{
			IsLinkingAllowed:  true,
			IsCreationAllowed: true,
			IsAutoCreation:    true,
			IsAutoUpdate:      true,
		},
	})
	require.NoError(t, err)
	return id
}

func (s *Tester) CreateIntent(t *testing.T, idpID string) string {
	ctx := authz.WithInstance(context.Background(), s.Instance)
	writeModel, _, err := s.Commands.CreateIntent(ctx, idpID, "https://example.com/success", "https://example.com/failure", s.Organisation.ID)
	require.NoError(t, err)
	return writeModel.AggregateID
}

func (s *Tester) CreateSuccessfulOAuthIntent(t *testing.T, idpID, userID, idpUserID string) (string, string, time.Time, uint64) {
	ctx := authz.WithInstance(context.Background(), s.Instance)
	intentID := s.CreateIntent(t, idpID)
	writeModel, err := s.Commands.GetIntentWriteModel(ctx, intentID, s.Organisation.ID)
	require.NoError(t, err)
	idpUser := openid.NewUser(
		&oidc.UserInfo{
			Subject: idpUserID,
			UserInfoProfile: oidc.UserInfoProfile{
				PreferredUsername: "username",
			},
		},
	)
	idpSession := &openid.Session{
		Tokens: &oidc.Tokens[*oidc.IDTokenClaims]{
			Token: &oauth2.Token{
				AccessToken: "accessToken",
			},
			IDToken: "idToken",
		},
	}
	token, err := s.Commands.SucceedIDPIntent(ctx, writeModel, idpUser, idpSession, userID)
	require.NoError(t, err)
	return intentID, token, writeModel.ChangeDate, writeModel.ProcessedSequence
}

func (s *Tester) CreateSuccessfulLDAPIntent(t *testing.T, idpID, userID, idpUserID string) (string, string, time.Time, uint64) {
	ctx := authz.WithInstance(context.Background(), s.Instance)
	intentID := s.CreateIntent(t, idpID)
	writeModel, err := s.Commands.GetIntentWriteModel(ctx, intentID, s.Organisation.ID)
	require.NoError(t, err)
	username := "username"
	lang := language.Make("en")
	idpUser := ldap.NewUser(
		idpUserID,
		"",
		"",
		"",
		"",
		username,
		"",
		false,
		"",
		false,
		lang,
		"",
		"",
	)
	attributes := map[string][]string{"id": {idpUserID}, "username": {username}, "language": {lang.String()}}
	token, err := s.Commands.SucceedLDAPIDPIntent(ctx, writeModel, idpUser, userID, attributes)
	require.NoError(t, err)
	return intentID, token, writeModel.ChangeDate, writeModel.ProcessedSequence
}

func (s *Tester) CreateSuccessfulSAMLIntent(t *testing.T, idpID, userID, idpUserID string) (string, string, time.Time, uint64) {
	ctx := authz.WithInstance(context.Background(), s.Instance)
	intentID := s.CreateIntent(t, idpID)
	writeModel, err := s.Server.Commands.GetIntentWriteModel(ctx, intentID, s.Organisation.ID)
	require.NoError(t, err)

	idpUser := &saml.UserMapper{
		ID:         idpUserID,
		Attributes: map[string][]string{"attribute1": {"value1"}},
	}
	assertion := &crewjam_saml.Assertion{ID: "id"}

	token, err := s.Server.Commands.SucceedSAMLIDPIntent(ctx, writeModel, idpUser, userID, assertion)
	require.NoError(t, err)
	return intentID, token, writeModel.ChangeDate, writeModel.ProcessedSequence
}

func (s *Tester) CreateVerifiedWebAuthNSession(t *testing.T, ctx context.Context, userID string) (id, token string, start, change time.Time) {
	return s.CreateVerifiedWebAuthNSessionWithLifetime(t, ctx, userID, 0)
}

func (s *Tester) CreateVerifiedWebAuthNSessionWithLifetime(t *testing.T, ctx context.Context, userID string, lifetime time.Duration) (id, token string, start, change time.Time) {
	var sessionLifetime *durationpb.Duration
	if lifetime > 0 {
		sessionLifetime = durationpb.New(lifetime)
	}
	createResp, err := s.Client.SessionV2.CreateSession(ctx, &session.CreateSessionRequest{
		Checks: &session.Checks{
			User: &session.CheckUser{
				Search: &session.CheckUser_UserId{UserId: userID},
			},
		},
		Challenges: &session.RequestChallenges{
			WebAuthN: &session.RequestChallenges_WebAuthN{
				Domain:                      s.Config.ExternalDomain,
				UserVerificationRequirement: session.UserVerificationRequirement_USER_VERIFICATION_REQUIREMENT_REQUIRED,
			},
		},
		Lifetime: sessionLifetime,
	})
	require.NoError(t, err)

	assertion, err := s.WebAuthN.CreateAssertionResponse(createResp.GetChallenges().GetWebAuthN().GetPublicKeyCredentialRequestOptions(), true)
	require.NoError(t, err)

	updateResp, err := s.Client.SessionV2.SetSession(ctx, &session.SetSessionRequest{
		SessionId:    createResp.GetSessionId(),
		SessionToken: createResp.GetSessionToken(),
		Checks: &session.Checks{
			WebAuthN: &session.CheckWebAuthN{
				CredentialAssertionData: assertion,
			},
		},
	})
	require.NoError(t, err)
	return createResp.GetSessionId(), updateResp.GetSessionToken(),
		createResp.GetDetails().GetChangeDate().AsTime(), updateResp.GetDetails().GetChangeDate().AsTime()
}

func (s *Tester) CreatePasswordSession(t *testing.T, ctx context.Context, userID, password string) (id, token string, start, change time.Time) {
	createResp, err := s.Client.SessionV2.CreateSession(ctx, &session.CreateSessionRequest{
		Checks: &session.Checks{
			User: &session.CheckUser{
				Search: &session.CheckUser_UserId{UserId: userID},
			},
			Password: &session.CheckPassword{
				Password: password,
			},
		},
	})
	require.NoError(t, err)
	return createResp.GetSessionId(), createResp.GetSessionToken(),
		createResp.GetDetails().GetChangeDate().AsTime(), createResp.GetDetails().GetChangeDate().AsTime()
}<|MERGE_RESOLUTION|>--- conflicted
+++ resolved
@@ -59,11 +59,7 @@
 }
 
 func (t *Tester) UseIsolatedInstance(iamOwnerCtx, systemCtx context.Context) (primaryDomain, instanceId string, authenticatedIamOwnerCtx context.Context) {
-<<<<<<< HEAD
 	primaryDomain = RandString(5) + ".integration.localhost"
-=======
-	primaryDomain = randString(5) + ".integration.localhost"
->>>>>>> 54b1932c
 	instance, err := t.Client.System.CreateInstance(systemCtx, &system.CreateInstanceRequest{
 		InstanceName: "testinstance",
 		CustomDomain: primaryDomain,
@@ -78,10 +74,6 @@
 	if err != nil {
 		panic(err)
 	}
-<<<<<<< HEAD
-
-=======
->>>>>>> 54b1932c
 	t.createClientConn(iamOwnerCtx, fmt.Sprintf("%s:%d", primaryDomain, t.Config.Port))
 	instanceId = instance.GetInstanceId()
 	t.Users.Set(instanceId, IAMOwner, &User{
