--- conflicted
+++ resolved
@@ -47,14 +47,6 @@
 			handler{view, bulkLimit, configs.cycleDuration("MachineKeys"), errorCount, es}),
 		newIDPConfig(
 			handler{view, bulkLimit, configs.cycleDuration("IDPConfig"), errorCount, es}),
-<<<<<<< HEAD
-		newLoginPolicy(
-			handler{view, bulkLimit, configs.cycleDuration("LoginPolicy"), errorCount, es}),
-=======
-		newLabelPolicy(
-			handler{view, bulkLimit, configs.cycleDuration("LabelPolicy"), errorCount, es},
-			staticStorage),
->>>>>>> 7b38158c
 		newIDPProvider(
 			handler{view, bulkLimit, configs.cycleDuration("IDPProvider"), errorCount, es},
 			defaults),
