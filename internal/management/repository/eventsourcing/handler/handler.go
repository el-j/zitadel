package handler

import (
	"time"

	v1 "github.com/caos/zitadel/internal/eventstore/v1"
	"github.com/caos/zitadel/internal/static"

	"github.com/caos/zitadel/internal/config/systemdefaults"
	"github.com/caos/zitadel/internal/config/types"
	"github.com/caos/zitadel/internal/eventstore/v1/query"
	"github.com/caos/zitadel/internal/management/repository/eventsourcing/view"
)

type Configs map[string]*Config

type Config struct {
	MinimumCycleDuration types.Duration
}

type handler struct {
	view                *view.View
	bulkLimit           uint64
	cycleDuration       time.Duration
	errorCountUntilSkip uint64

	es v1.Eventstore
}

func (h *handler) Eventstore() v1.Eventstore {
	return h.es
}

func Register(configs Configs, bulkLimit, errorCount uint64, view *view.View, es v1.Eventstore, defaults systemdefaults.SystemDefaults, staticStorage static.Storage) []query.Handler {
	return []query.Handler{
		newUser(handler{view, bulkLimit, configs.cycleDuration("User"), errorCount, es},
			defaults.IamID),
		newUserGrant(handler{view, bulkLimit, configs.cycleDuration("UserGrant"), errorCount, es}),
		newOrgMember(
			handler{view, bulkLimit, configs.cycleDuration("OrgMember"), errorCount, es}),
<<<<<<< HEAD
		newAuthNKeys(
			handler{view, bulkLimit, configs.cycleDuration("MachineKeys"), errorCount, es}),
=======
		newUserMembership(
			handler{view, bulkLimit, configs.cycleDuration("UserMembership"), errorCount, es}),
>>>>>>> 1bbec8a1
		newIDPConfig(
			handler{view, bulkLimit, configs.cycleDuration("IDPConfig"), errorCount, es}),
		newIDPProvider(
			handler{view, bulkLimit, configs.cycleDuration("IDPProvider"), errorCount, es},
			defaults),
		newExternalIDP(
			handler{view, bulkLimit, configs.cycleDuration("ExternalIDP"), errorCount, es},
			defaults),
		newMetadata(
			handler{view, bulkLimit, configs.cycleDuration("Metadata"), errorCount, es}),
	}
}

func (configs Configs) cycleDuration(viewModel string) time.Duration {
	c, ok := configs[viewModel]
	if !ok {
		return 3 * time.Minute
	}
	return c.MinimumCycleDuration.Duration
}

func (h *handler) MinimumCycleDuration() time.Duration {
	return h.cycleDuration
}

func (h *handler) LockDuration() time.Duration {
	return h.cycleDuration / 3
}

func (h *handler) QueryLimit() uint64 {
	return h.bulkLimit
}<|MERGE_RESOLUTION|>--- conflicted
+++ resolved
@@ -38,13 +38,6 @@
 		newUserGrant(handler{view, bulkLimit, configs.cycleDuration("UserGrant"), errorCount, es}),
 		newOrgMember(
 			handler{view, bulkLimit, configs.cycleDuration("OrgMember"), errorCount, es}),
-<<<<<<< HEAD
-		newAuthNKeys(
-			handler{view, bulkLimit, configs.cycleDuration("MachineKeys"), errorCount, es}),
-=======
-		newUserMembership(
-			handler{view, bulkLimit, configs.cycleDuration("UserMembership"), errorCount, es}),
->>>>>>> 1bbec8a1
 		newIDPConfig(
 			handler{view, bulkLimit, configs.cycleDuration("IDPConfig"), errorCount, es}),
 		newIDPProvider(
