--- conflicted
+++ resolved
@@ -347,7 +347,7 @@
 		return nil, err
 	}
 	if alreadyHandled {
-		return crdb.NewNoOpStatement(e), nil
+		return handler.NewNoOpStatement(e), nil
 	}
 	code, err := crypto.DecryptString(e.Code, u.queries.UserDataCrypto)
 	if err != nil {
@@ -392,7 +392,7 @@
 	if err != nil {
 		return nil, err
 	}
-	return crdb.NewNoOpStatement(e), nil
+	return handler.NewNoOpStatement(e), nil
 }
 
 func (u *userNotifier) reduceOTPEmailCodeAdded(event eventstore.Event) (*handler.Statement, error) {
@@ -407,7 +407,7 @@
 		return nil, err
 	}
 	if alreadyHandled {
-		return crdb.NewNoOpStatement(e), nil
+		return handler.NewNoOpStatement(e), nil
 	}
 	code, err := crypto.DecryptString(e.Code, u.queries.UserDataCrypto)
 	if err != nil {
@@ -462,7 +462,7 @@
 	if err != nil {
 		return nil, err
 	}
-	return crdb.NewNoOpStatement(e), nil
+	return handler.NewNoOpStatement(e), nil
 }
 
 func (u *userNotifier) reduceDomainClaimed(event eventstore.Event) (*handler.Statement, error) {
@@ -691,7 +691,6 @@
 			return err
 		}
 
-<<<<<<< HEAD
 		notifyUser, err := u.queries.GetNotifyUserByID(ctx, true, e.Aggregate().ID, false)
 		if err != nil {
 			return err
@@ -717,39 +716,12 @@
 			e,
 			u.metricSuccessfulDeliveriesSMS,
 			u.metricFailedDeliveriesSMS,
-		).SendPhoneVerificationCode(notifyUser, origin, code)
+		).SendPhoneVerificationCode(notifyUser, origin, code, authz.GetInstance(ctx).RequestedDomain())
 		if err != nil {
 			return err
 		}
 		return u.commands.HumanPhoneVerificationCodeSent(ctx, e.Aggregate().ResourceOwner, e.Aggregate().ID)
 	}), nil
-=======
-	ctx, origin, err := u.queries.Origin(ctx)
-	if err != nil {
-		return nil, err
-	}
-	err = types.SendSMSTwilio(
-		ctx,
-		translator,
-		notifyUser,
-		u.queries.GetTwilioConfig,
-		u.queries.GetFileSystemProvider,
-		u.queries.GetLogProvider,
-		colors,
-		u.assetsPrefix(ctx),
-		e,
-		u.metricSuccessfulDeliveriesSMS,
-		u.metricFailedDeliveriesSMS,
-	).SendPhoneVerificationCode(notifyUser, origin, code, authz.GetInstance(ctx).RequestedDomain())
-	if err != nil {
-		return nil, err
-	}
-	err = u.commands.HumanPhoneVerificationCodeSent(ctx, e.Aggregate().ResourceOwner, e.Aggregate().ID)
-	if err != nil {
-		return nil, err
-	}
-	return crdb.NewNoOpStatement(e), nil
->>>>>>> 99e1c654
 }
 
 func (u *userNotifier) checkIfCodeAlreadyHandledOrExpired(ctx context.Context, event eventstore.Event, expiry time.Duration, data map[string]interface{}, eventTypes ...eventstore.EventType) (bool, error) {
