package notification

import (
	"context"
	"net/http"
	"time"

	statik_fs "github.com/rakyll/statik/fs"
	"github.com/zitadel/logging"

	"github.com/zitadel/zitadel/internal/api/authz"
	http_utils "github.com/zitadel/zitadel/internal/api/http"
	"github.com/zitadel/zitadel/internal/command"
	"github.com/zitadel/zitadel/internal/crypto"
	"github.com/zitadel/zitadel/internal/domain"
	"github.com/zitadel/zitadel/internal/errors"
	"github.com/zitadel/zitadel/internal/eventstore"
	"github.com/zitadel/zitadel/internal/eventstore/handler"
	"github.com/zitadel/zitadel/internal/eventstore/handler/crdb"
	"github.com/zitadel/zitadel/internal/i18n"
	"github.com/zitadel/zitadel/internal/notification/channels/fs"
	"github.com/zitadel/zitadel/internal/notification/channels/log"
	"github.com/zitadel/zitadel/internal/notification/channels/smtp"
	"github.com/zitadel/zitadel/internal/notification/channels/twilio"
	_ "github.com/zitadel/zitadel/internal/notification/statik"
	"github.com/zitadel/zitadel/internal/notification/types"
	"github.com/zitadel/zitadel/internal/query"
	"github.com/zitadel/zitadel/internal/query/projection"
	"github.com/zitadel/zitadel/internal/repository/user"
)

const (
	NotificationsProjectionTable = "projections.notifications"
	NotifyUserID                 = "NOTIFICATION" //TODO: system?
)

func Start(ctx context.Context, customConfig projection.CustomConfig, externalPort uint16, externalSecure bool, commands *command.Commands, queries *query.Queries, es *eventstore.Eventstore, assetsPrefix func(context.Context) string, fileSystemPath string, userEncryption, smtpEncryption, smsEncryption crypto.EncryptionAlgorithm) {
	statikFS, err := statik_fs.NewWithNamespace("notification")
	logging.OnError(err).Panic("unable to start listener")

	projection.NotificationsProjection = newNotificationsProjection(ctx, projection.ApplyCustomConfig(customConfig), commands, queries, es, userEncryption, smtpEncryption, smsEncryption, externalSecure, externalPort, fileSystemPath, assetsPrefix, statikFS)
}

type notificationsProjection struct {
	crdb.StatementHandler
	commands           *command.Commands
	queries            *query.Queries
	es                 *eventstore.Eventstore
	userDataCrypto     crypto.EncryptionAlgorithm
	smtpPasswordCrypto crypto.EncryptionAlgorithm
	smsTokenCrypto     crypto.EncryptionAlgorithm
	assetsPrefix       func(context.Context) string
	fileSystemPath     string
	externalPort       uint16
	externalSecure     bool
	statikDir          http.FileSystem
}

func newNotificationsProjection(
	ctx context.Context,
	config crdb.StatementHandlerConfig,
	commands *command.Commands,
	queries *query.Queries,
	es *eventstore.Eventstore,
	userDataCrypto,
	smtpPasswordCrypto,
	smsTokenCrypto crypto.EncryptionAlgorithm,
	externalSecure bool,
	externalPort uint16,
	fileSystemPath string,
	assetsPrefix func(context.Context) string,
	statikDir http.FileSystem,
) *notificationsProjection {
	p := new(notificationsProjection)
	config.ProjectionName = NotificationsProjectionTable
	config.Reducers = p.reducers()
	p.StatementHandler = crdb.NewStatementHandler(ctx, config)
	p.commands = commands
	p.queries = queries
	p.es = es
	p.userDataCrypto = userDataCrypto
	p.smtpPasswordCrypto = smtpPasswordCrypto
	p.smsTokenCrypto = smsTokenCrypto
	p.assetsPrefix = assetsPrefix
	p.externalPort = externalPort
	p.externalSecure = externalSecure
	p.fileSystemPath = fileSystemPath
	p.statikDir = statikDir

	return p
}

func (p *notificationsProjection) reducers() []handler.AggregateReducer {
	return []handler.AggregateReducer{
		{
			Aggregate: user.AggregateType,
			EventRedusers: []handler.EventReducer{
				{
					Event:  user.UserV1InitialCodeAddedType,
					Reduce: p.reduceInitCodeAdded,
				},
				{
					Event:  user.HumanInitialCodeAddedType,
					Reduce: p.reduceInitCodeAdded,
				},
				{
					Event:  user.UserV1EmailCodeAddedType,
					Reduce: p.reduceEmailCodeAdded,
				},
				{
					Event:  user.HumanEmailCodeAddedType,
					Reduce: p.reduceEmailCodeAdded,
				},
				{
					Event:  user.UserV1PasswordCodeAddedType,
					Reduce: p.reducePasswordCodeAdded,
				},
				{
					Event:  user.HumanPasswordCodeAddedType,
					Reduce: p.reducePasswordCodeAdded,
				},
				{
					Event:  user.UserDomainClaimedType,
					Reduce: p.reduceDomainClaimed,
				},
				{
					Event:  user.HumanPasswordlessInitCodeRequestedType,
					Reduce: p.reducePasswordlessCodeRequested,
				},
				{
					Event:  user.UserV1PhoneCodeAddedType,
					Reduce: p.reducePhoneCodeAdded,
				},
				{
					Event:  user.HumanPhoneCodeAddedType,
					Reduce: p.reducePhoneCodeAdded,
				},
			},
		},
	}
}

func (p *notificationsProjection) reduceInitCodeAdded(event eventstore.Event) (*handler.Statement, error) {
	e, ok := event.(*user.HumanInitialCodeAddedEvent)
	if !ok {
		return nil, errors.ThrowInvalidArgumentf(nil, "HANDL-EFe2f", "reduce.wrong.event.type %s", user.HumanInitialCodeAddedType)
	}
	ctx := setNotificationContext(event.Aggregate())
	alreadyHandled, err := p.checkIfCodeAlreadyHandledOrExpired(ctx, event, e.Expiry, nil,
		user.UserV1InitialCodeAddedType, user.UserV1InitialCodeSentType,
		user.HumanInitialCodeAddedType, user.HumanInitialCodeSentType)
	if err != nil {
		return nil, err
	}
	if alreadyHandled {
		return crdb.NewNoOpStatement(e), nil
	}
	code, err := crypto.DecryptString(e.Code, p.userDataCrypto)
	if err != nil {
		return nil, err
	}
	colors, err := p.queries.ActiveLabelPolicyByOrg(ctx, e.Aggregate().ResourceOwner, false)
	if err != nil {
		return nil, err
	}

	template, err := p.queries.MailTemplateByOrg(ctx, e.Aggregate().ResourceOwner, false)
	if err != nil {
		return nil, err
	}

<<<<<<< HEAD
	notifyUser, err := p.queries.GeNotifyUser(ctx, true, e.Aggregate().ID, false)
=======
	notifyUser, err := p.queries.GetNotifyUserByID(ctx, true, e.Aggregate().ID)
>>>>>>> 05d875c9
	if err != nil {
		return nil, err
	}
	translator, err := p.getTranslatorWithOrgTexts(ctx, notifyUser.ResourceOwner, domain.InitCodeMessageType)
	if err != nil {
		return nil, err
	}

	ctx, origin, err := p.origin(ctx)
	if err != nil {
		return nil, err
	}
	err = types.SendEmail(
		ctx,
		string(template.Template),
		translator,
		notifyUser,
		p.getSMTPConfig,
		p.getFileSystemProvider,
		p.getLogProvider,
		colors,
		p.assetsPrefix(ctx),
	).SendUserInitCode(notifyUser, origin, code)
	if err != nil {
		return nil, err
	}
	err = p.commands.HumanInitCodeSent(ctx, e.Aggregate().ResourceOwner, e.Aggregate().ID)
	if err != nil {
		return nil, err
	}
	return crdb.NewNoOpStatement(e), nil
}

func (p *notificationsProjection) reduceEmailCodeAdded(event eventstore.Event) (*handler.Statement, error) {
	e, ok := event.(*user.HumanEmailCodeAddedEvent)
	if !ok {
		return nil, errors.ThrowInvalidArgumentf(nil, "HANDL-SWf3g", "reduce.wrong.event.type %s", user.HumanEmailCodeAddedType)
	}
	ctx := setNotificationContext(event.Aggregate())
	alreadyHandled, err := p.checkIfCodeAlreadyHandledOrExpired(ctx, event, e.Expiry, nil,
		user.UserV1EmailCodeAddedType, user.UserV1EmailCodeSentType,
		user.HumanEmailCodeAddedType, user.HumanEmailCodeSentType)
	if err != nil {
		return nil, err
	}
	if alreadyHandled {
		return crdb.NewNoOpStatement(e), nil
	}
	code, err := crypto.DecryptString(e.Code, p.userDataCrypto)
	if err != nil {
		return nil, err
	}
	colors, err := p.queries.ActiveLabelPolicyByOrg(ctx, e.Aggregate().ResourceOwner, false)
	if err != nil {
		return nil, err
	}

	template, err := p.queries.MailTemplateByOrg(ctx, e.Aggregate().ResourceOwner, false)
	if err != nil {
		return nil, err
	}

<<<<<<< HEAD
	notifyUser, err := p.queries.GeNotifyUser(ctx, true, e.Aggregate().ID, false)
=======
	notifyUser, err := p.queries.GetNotifyUserByID(ctx, true, e.Aggregate().ID)
>>>>>>> 05d875c9
	if err != nil {
		return nil, err
	}
	translator, err := p.getTranslatorWithOrgTexts(ctx, notifyUser.ResourceOwner, domain.VerifyEmailMessageType)
	if err != nil {
		return nil, err
	}

	ctx, origin, err := p.origin(ctx)
	if err != nil {
		return nil, err
	}
	err = types.SendEmail(
		ctx,
		string(template.Template),
		translator,
		notifyUser,
		p.getSMTPConfig,
		p.getFileSystemProvider,
		p.getLogProvider,
		colors,
		p.assetsPrefix(ctx),
	).SendEmailVerificationCode(notifyUser, origin, code)
	if err != nil {
		return nil, err
	}
	err = p.commands.HumanEmailVerificationCodeSent(ctx, e.Aggregate().ResourceOwner, e.Aggregate().ID)
	if err != nil {
		return nil, err
	}
	return crdb.NewNoOpStatement(e), nil
}

func (p *notificationsProjection) reducePasswordCodeAdded(event eventstore.Event) (*handler.Statement, error) {
	e, ok := event.(*user.HumanPasswordCodeAddedEvent)
	if !ok {
		return nil, errors.ThrowInvalidArgumentf(nil, "HANDL-Eeg3s", "reduce.wrong.event.type %s", user.HumanPasswordCodeAddedType)
	}
	ctx := setNotificationContext(event.Aggregate())
	alreadyHandled, err := p.checkIfCodeAlreadyHandledOrExpired(ctx, event, e.Expiry, nil,
		user.UserV1PasswordCodeAddedType, user.UserV1PasswordCodeSentType,
		user.HumanPasswordCodeAddedType, user.HumanPasswordCodeSentType)
	if err != nil {
		return nil, err
	}
	if alreadyHandled {
		return crdb.NewNoOpStatement(e), nil
	}
	code, err := crypto.DecryptString(e.Code, p.userDataCrypto)
	if err != nil {
		return nil, err
	}
	colors, err := p.queries.ActiveLabelPolicyByOrg(ctx, e.Aggregate().ResourceOwner, false)
	if err != nil {
		return nil, err
	}

	template, err := p.queries.MailTemplateByOrg(ctx, e.Aggregate().ResourceOwner, false)
	if err != nil {
		return nil, err
	}

<<<<<<< HEAD
	notifyUser, err := p.queries.GeNotifyUser(ctx, true, e.Aggregate().ID, false)
=======
	notifyUser, err := p.queries.GetNotifyUserByID(ctx, true, e.Aggregate().ID)
>>>>>>> 05d875c9
	if err != nil {
		return nil, err
	}
	translator, err := p.getTranslatorWithOrgTexts(ctx, notifyUser.ResourceOwner, domain.PasswordResetMessageType)
	if err != nil {
		return nil, err
	}

	ctx, origin, err := p.origin(ctx)
	if err != nil {
		return nil, err
	}
	notify := types.SendEmail(
		ctx,
		string(template.Template),
		translator,
		notifyUser,
		p.getSMTPConfig,
		p.getFileSystemProvider,
		p.getLogProvider,
		colors,
		p.assetsPrefix(ctx),
	)
	if e.NotificationType == domain.NotificationTypeSms {
		notify = types.SendSMSTwilio(
			ctx,
			translator,
			notifyUser,
			p.getTwilioConfig,
			p.getFileSystemProvider,
			p.getLogProvider,
			colors,
			p.assetsPrefix(ctx),
		)
	}
	err = notify.SendPasswordCode(notifyUser, origin, code)
	if err != nil {
		return nil, err
	}
	err = p.commands.PasswordCodeSent(ctx, e.Aggregate().ResourceOwner, e.Aggregate().ID)
	if err != nil {
		return nil, err
	}
	return crdb.NewNoOpStatement(e), nil
}

func (p *notificationsProjection) reduceDomainClaimed(event eventstore.Event) (*handler.Statement, error) {
	e, ok := event.(*user.DomainClaimedEvent)
	if !ok {
		return nil, errors.ThrowInvalidArgumentf(nil, "HANDL-Drh5w", "reduce.wrong.event.type %s", user.UserDomainClaimedType)
	}
	ctx := setNotificationContext(event.Aggregate())
	alreadyHandled, err := p.checkIfAlreadyHandled(ctx, event, nil,
		user.UserDomainClaimedType, user.UserDomainClaimedSentType)
	if err != nil {
		return nil, err
	}
	if alreadyHandled {
		return crdb.NewNoOpStatement(e), nil
	}
	colors, err := p.queries.ActiveLabelPolicyByOrg(ctx, e.Aggregate().ResourceOwner, false)
	if err != nil {
		return nil, err
	}

	template, err := p.queries.MailTemplateByOrg(ctx, e.Aggregate().ResourceOwner, false)
	if err != nil {
		return nil, err
	}

<<<<<<< HEAD
	notifyUser, err := p.queries.GeNotifyUser(ctx, true, e.Aggregate().ID, false)
=======
	notifyUser, err := p.queries.GetNotifyUserByID(ctx, true, e.Aggregate().ID)
>>>>>>> 05d875c9
	if err != nil {
		return nil, err
	}
	translator, err := p.getTranslatorWithOrgTexts(ctx, notifyUser.ResourceOwner, domain.DomainClaimedMessageType)
	if err != nil {
		return nil, err
	}

	ctx, origin, err := p.origin(ctx)
	if err != nil {
		return nil, err
	}
	err = types.SendEmail(
		ctx,
		string(template.Template),
		translator,
		notifyUser,
		p.getSMTPConfig,
		p.getFileSystemProvider,
		p.getLogProvider,
		colors,
		p.assetsPrefix(ctx),
	).SendDomainClaimed(notifyUser, origin, e.UserName)
	if err != nil {
		return nil, err
	}
	err = p.commands.UserDomainClaimedSent(ctx, e.Aggregate().ResourceOwner, e.Aggregate().ID)
	if err != nil {
		return nil, err
	}
	return crdb.NewNoOpStatement(e), nil
}

func (p *notificationsProjection) reducePasswordlessCodeRequested(event eventstore.Event) (*handler.Statement, error) {
	e, ok := event.(*user.HumanPasswordlessInitCodeRequestedEvent)
	if !ok {
		return nil, errors.ThrowInvalidArgumentf(nil, "HANDL-EDtjd", "reduce.wrong.event.type %s", user.HumanPasswordlessInitCodeAddedType)
	}
	ctx := setNotificationContext(event.Aggregate())
	alreadyHandled, err := p.checkIfCodeAlreadyHandledOrExpired(ctx, event, e.Expiry, map[string]interface{}{"id": e.ID}, user.HumanPasswordlessInitCodeSentType)
	if err != nil {
		return nil, err
	}
	if alreadyHandled {
		return crdb.NewNoOpStatement(e), nil
	}
	code, err := crypto.DecryptString(e.Code, p.userDataCrypto)
	if err != nil {
		return nil, err
	}
	colors, err := p.queries.ActiveLabelPolicyByOrg(ctx, e.Aggregate().ResourceOwner, false)
	if err != nil {
		return nil, err
	}

	template, err := p.queries.MailTemplateByOrg(ctx, e.Aggregate().ResourceOwner, false)
	if err != nil {
		return nil, err
	}

<<<<<<< HEAD
	notifyUser, err := p.queries.GeNotifyUser(ctx, true, e.Aggregate().ID, false)
=======
	notifyUser, err := p.queries.GetNotifyUserByID(ctx, true, e.Aggregate().ID)
>>>>>>> 05d875c9
	if err != nil {
		return nil, err
	}
	translator, err := p.getTranslatorWithOrgTexts(ctx, notifyUser.ResourceOwner, domain.PasswordlessRegistrationMessageType)
	if err != nil {
		return nil, err
	}

	ctx, origin, err := p.origin(ctx)
	if err != nil {
		return nil, err
	}
	err = types.SendEmail(
		ctx,
		string(template.Template),
		translator,
		notifyUser,
		p.getSMTPConfig,
		p.getFileSystemProvider,
		p.getLogProvider,
		colors,
		p.assetsPrefix(ctx),
	).SendPasswordlessRegistrationLink(notifyUser, origin, code, e.ID)
	if err != nil {
		return nil, err
	}
	err = p.commands.HumanPasswordlessInitCodeSent(ctx, e.Aggregate().ID, e.Aggregate().ResourceOwner, e.ID)
	if err != nil {
		return nil, err
	}
	return crdb.NewNoOpStatement(e), nil
}

func (p *notificationsProjection) reducePhoneCodeAdded(event eventstore.Event) (*handler.Statement, error) {
	e, ok := event.(*user.HumanPhoneCodeAddedEvent)
	if !ok {
		return nil, errors.ThrowInvalidArgumentf(nil, "HANDL-He83g", "reduce.wrong.event.type %s", user.HumanPhoneCodeAddedType)
	}
	ctx := setNotificationContext(event.Aggregate())
	alreadyHandled, err := p.checkIfCodeAlreadyHandledOrExpired(ctx, event, e.Expiry, nil,
		user.UserV1PhoneCodeAddedType, user.UserV1PhoneCodeSentType,
		user.HumanPhoneCodeAddedType, user.HumanPhoneCodeSentType)
	if err != nil {
		return nil, err
	}
	if alreadyHandled {
		return crdb.NewNoOpStatement(e), nil
	}
	code, err := crypto.DecryptString(e.Code, p.userDataCrypto)
	if err != nil {
		return nil, err
	}
	colors, err := p.queries.ActiveLabelPolicyByOrg(ctx, e.Aggregate().ResourceOwner, false)
	if err != nil {
		return nil, err
	}

<<<<<<< HEAD
	notifyUser, err := p.queries.GeNotifyUser(ctx, true, e.Aggregate().ID, false)
=======
	notifyUser, err := p.queries.GetNotifyUserByID(ctx, true, e.Aggregate().ID)
>>>>>>> 05d875c9
	if err != nil {
		return nil, err
	}
	translator, err := p.getTranslatorWithOrgTexts(ctx, notifyUser.ResourceOwner, domain.VerifyPhoneMessageType)
	if err != nil {
		return nil, err
	}

	ctx, origin, err := p.origin(ctx)
	if err != nil {
		return nil, err
	}
	err = types.SendSMSTwilio(
		ctx,
		translator,
		notifyUser,
		p.getTwilioConfig,
		p.getFileSystemProvider,
		p.getLogProvider,
		colors,
		p.assetsPrefix(ctx),
	).SendPhoneVerificationCode(notifyUser, origin, code)
	if err != nil {
		return nil, err
	}
	err = p.commands.HumanPhoneVerificationCodeSent(ctx, e.Aggregate().ResourceOwner, e.Aggregate().ID)
	if err != nil {
		return nil, err
	}
	return crdb.NewNoOpStatement(e), nil
}

func (p *notificationsProjection) checkIfCodeAlreadyHandledOrExpired(ctx context.Context, event eventstore.Event, expiry time.Duration, data map[string]interface{}, eventTypes ...eventstore.EventType) (bool, error) {
	if event.CreationDate().Add(expiry).Before(time.Now().UTC()) {
		return true, nil
	}
	return p.checkIfAlreadyHandled(ctx, event, data, eventTypes...)
}

func (p *notificationsProjection) checkIfAlreadyHandled(ctx context.Context, event eventstore.Event, data map[string]interface{}, eventTypes ...eventstore.EventType) (bool, error) {
	events, err := p.es.Filter(
		ctx,
		eventstore.NewSearchQueryBuilder(eventstore.ColumnsEvent).
			InstanceID(event.Aggregate().InstanceID).
			AddQuery().
			AggregateTypes(user.AggregateType).
			AggregateIDs(event.Aggregate().ID).
			SequenceGreater(event.Sequence()).
			EventTypes(eventTypes...).
			EventData(data).
			Builder(),
	)
	if err != nil {
		return false, err
	}
	return len(events) > 0, nil
}
func (p *notificationsProjection) getSMTPConfig(ctx context.Context) (*smtp.EmailConfig, error) {
	config, err := p.queries.SMTPConfigByAggregateID(ctx, authz.GetInstance(ctx).InstanceID())
	if err != nil {
		return nil, err
	}
	password, err := crypto.DecryptString(config.Password, p.smtpPasswordCrypto)
	if err != nil {
		return nil, err
	}
	return &smtp.EmailConfig{
		From:     config.SenderAddress,
		FromName: config.SenderName,
		Tls:      config.TLS,
		SMTP: smtp.SMTP{
			Host:     config.Host,
			User:     config.User,
			Password: password,
		},
	}, nil
}

// Read iam twilio config
func (p *notificationsProjection) getTwilioConfig(ctx context.Context) (*twilio.TwilioConfig, error) {
	active, err := query.NewSMSProviderStateQuery(domain.SMSConfigStateActive)
	if err != nil {
		return nil, err
	}
	config, err := p.queries.SMSProviderConfig(ctx, active)
	if err != nil {
		return nil, err
	}
	if config.TwilioConfig == nil {
		return nil, errors.ThrowNotFound(nil, "HANDLER-8nfow", "Errors.SMS.Twilio.NotFound")
	}
	token, err := crypto.DecryptString(config.TwilioConfig.Token, p.smsTokenCrypto)
	if err != nil {
		return nil, err
	}
	return &twilio.TwilioConfig{
		SID:          config.TwilioConfig.SID,
		Token:        token,
		SenderNumber: config.TwilioConfig.SenderNumber,
	}, nil
}

// Read iam filesystem provider config
func (p *notificationsProjection) getFileSystemProvider(ctx context.Context) (*fs.FSConfig, error) {
	config, err := p.queries.NotificationProviderByIDAndType(ctx, authz.GetInstance(ctx).InstanceID(), domain.NotificationProviderTypeFile, false)
	if err != nil {
		return nil, err
	}
	return &fs.FSConfig{
		Compact: config.Compact,
		Path:    p.fileSystemPath,
	}, nil
}

// Read iam log provider config
func (p *notificationsProjection) getLogProvider(ctx context.Context) (*log.LogConfig, error) {
	config, err := p.queries.NotificationProviderByIDAndType(ctx, authz.GetInstance(ctx).InstanceID(), domain.NotificationProviderTypeLog, false)
	if err != nil {
		return nil, err
	}
	return &log.LogConfig{
		Compact: config.Compact,
	}, nil
}

func (p *notificationsProjection) getTranslatorWithOrgTexts(ctx context.Context, orgID, textType string) (*i18n.Translator, error) {
	translator, err := i18n.NewTranslator(p.statikDir, p.queries.GetDefaultLanguage(ctx), "")
	if err != nil {
		return nil, err
	}

	allCustomTexts, err := p.queries.CustomTextListByTemplate(ctx, authz.GetInstance(ctx).InstanceID(), textType, false)
	if err != nil {
		return translator, nil
	}
	customTexts, err := p.queries.CustomTextListByTemplate(ctx, orgID, textType, false)
	if err != nil {
		return translator, nil
	}
	allCustomTexts.CustomTexts = append(allCustomTexts.CustomTexts, customTexts.CustomTexts...)

	for _, text := range allCustomTexts.CustomTexts {
		msg := i18n.Message{
			ID:   text.Template + "." + text.Key,
			Text: text.Text,
		}
		err = translator.AddMessages(text.Language, msg)
		logging.WithFields("instanceID", authz.GetInstance(ctx).InstanceID(), "orgID", orgID, "messageType", textType, "messageID", msg.ID).
			OnError(err).
			Warn("could not add translation message")
	}
	return translator, nil
}

func (p *notificationsProjection) origin(ctx context.Context) (context.Context, string, error) {
	primary, err := query.NewInstanceDomainPrimarySearchQuery(true)
	if err != nil {
		return ctx, "", err
	}
	domains, err := p.queries.SearchInstanceDomains(ctx, &query.InstanceDomainSearchQueries{
		Queries: []query.SearchQuery{primary},
	})
	if err != nil {
		return ctx, "", err
	}
	if len(domains.Domains) < 1 {
		return ctx, "", errors.ThrowInternal(nil, "NOTIF-Ef3r1", "Errors.Notification.NoDomain")
	}
	ctx = authz.WithRequestedDomain(ctx, domains.Domains[0].Domain)
	return ctx, http_utils.BuildHTTP(domains.Domains[0].Domain, p.externalPort, p.externalSecure), nil
}

func setNotificationContext(event eventstore.Aggregate) context.Context {
	ctx := authz.WithInstanceID(context.Background(), event.InstanceID)
	return authz.SetCtxData(ctx, authz.CtxData{UserID: NotifyUserID, OrgID: event.ResourceOwner})
}<|MERGE_RESOLUTION|>--- conflicted
+++ resolved
@@ -169,11 +169,7 @@
 		return nil, err
 	}
 
-<<<<<<< HEAD
-	notifyUser, err := p.queries.GeNotifyUser(ctx, true, e.Aggregate().ID, false)
-=======
-	notifyUser, err := p.queries.GetNotifyUserByID(ctx, true, e.Aggregate().ID)
->>>>>>> 05d875c9
+	notifyUser, err := p.queries.GetNotifyUserByID(ctx, true, e.Aggregate().ID, false)
 	if err != nil {
 		return nil, err
 	}
@@ -236,11 +232,7 @@
 		return nil, err
 	}
 
-<<<<<<< HEAD
-	notifyUser, err := p.queries.GeNotifyUser(ctx, true, e.Aggregate().ID, false)
-=======
-	notifyUser, err := p.queries.GetNotifyUserByID(ctx, true, e.Aggregate().ID)
->>>>>>> 05d875c9
+	notifyUser, err := p.queries.GetNotifyUserByID(ctx, true, e.Aggregate().ID, false)
 	if err != nil {
 		return nil, err
 	}
@@ -303,11 +295,7 @@
 		return nil, err
 	}
 
-<<<<<<< HEAD
-	notifyUser, err := p.queries.GeNotifyUser(ctx, true, e.Aggregate().ID, false)
-=======
-	notifyUser, err := p.queries.GetNotifyUserByID(ctx, true, e.Aggregate().ID)
->>>>>>> 05d875c9
+	notifyUser, err := p.queries.GetNotifyUserByID(ctx, true, e.Aggregate().ID, false)
 	if err != nil {
 		return nil, err
 	}
@@ -378,11 +366,7 @@
 		return nil, err
 	}
 
-<<<<<<< HEAD
-	notifyUser, err := p.queries.GeNotifyUser(ctx, true, e.Aggregate().ID, false)
-=======
-	notifyUser, err := p.queries.GetNotifyUserByID(ctx, true, e.Aggregate().ID)
->>>>>>> 05d875c9
+	notifyUser, err := p.queries.GetNotifyUserByID(ctx, true, e.Aggregate().ID, false)
 	if err != nil {
 		return nil, err
 	}
@@ -443,11 +427,7 @@
 		return nil, err
 	}
 
-<<<<<<< HEAD
-	notifyUser, err := p.queries.GeNotifyUser(ctx, true, e.Aggregate().ID, false)
-=======
-	notifyUser, err := p.queries.GetNotifyUserByID(ctx, true, e.Aggregate().ID)
->>>>>>> 05d875c9
+	notifyUser, err := p.queries.GetNotifyUserByID(ctx, true, e.Aggregate().ID, false)
 	if err != nil {
 		return nil, err
 	}
@@ -505,11 +485,7 @@
 		return nil, err
 	}
 
-<<<<<<< HEAD
-	notifyUser, err := p.queries.GeNotifyUser(ctx, true, e.Aggregate().ID, false)
-=======
-	notifyUser, err := p.queries.GetNotifyUserByID(ctx, true, e.Aggregate().ID)
->>>>>>> 05d875c9
+	notifyUser, err := p.queries.GetNotifyUserByID(ctx, true, e.Aggregate().ID, false)
 	if err != nil {
 		return nil, err
 	}
