--- conflicted
+++ resolved
@@ -66,11 +66,7 @@
 	TriggerActions map[domain.TriggerType][]*Action
 }
 
-<<<<<<< HEAD
-func (q *Queries) GetFlow(ctx context.Context, flowType domain.FlowType, orgID string) (_ *Flow, err error) {
-=======
 func (q *Queries) GetFlow(ctx context.Context, flowType domain.FlowType, orgID string, withOwnerRemoved bool) (_ *Flow, err error) {
->>>>>>> add232d1
 	ctx, span := tracing.NewSpan(ctx)
 	defer func() { span.EndWithError(err) }()
 
@@ -95,11 +91,7 @@
 	return scan(rows)
 }
 
-<<<<<<< HEAD
-func (q *Queries) GetActiveActionsByFlowAndTriggerType(ctx context.Context, flowType domain.FlowType, triggerType domain.TriggerType, orgID string) (_ []*Action, err error) {
-=======
 func (q *Queries) GetActiveActionsByFlowAndTriggerType(ctx context.Context, flowType domain.FlowType, triggerType domain.TriggerType, orgID string, withOwnerRemoved bool) (_ []*Action, err error) {
->>>>>>> add232d1
 	ctx, span := tracing.NewSpan(ctx)
 	defer func() { span.EndWithError(err) }()
 
@@ -126,11 +118,7 @@
 	return scan(rows)
 }
 
-<<<<<<< HEAD
-func (q *Queries) GetFlowTypesOfActionID(ctx context.Context, actionID string) (_ []domain.FlowType, err error) {
-=======
 func (q *Queries) GetFlowTypesOfActionID(ctx context.Context, actionID string, withOwnerRemoved bool) (_ []domain.FlowType, err error) {
->>>>>>> add232d1
 	ctx, span := tracing.NewSpan(ctx)
 	defer func() { span.EndWithError(err) }()
 
