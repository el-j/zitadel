--- conflicted
+++ resolved
@@ -193,12 +193,8 @@
 	defer func() { span.EndWithError(err) }()
 
 	if shouldTriggerBulk {
-<<<<<<< HEAD
-		err := projection.AuthNKeyProjection.Trigger(ctx)
+		ctx, err = projection.AuthNKeyProjection.Trigger(ctx)
 		logging.OnError(err).Debug("trigger failed")
-=======
-		ctx = projection.AuthNKeyProjection.Trigger(ctx)
->>>>>>> 6319fdda
 	}
 
 	query, scan := prepareAuthNKeyQuery(ctx, q.client)
