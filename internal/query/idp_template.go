--- conflicted
+++ resolved
@@ -664,15 +664,7 @@
 	if err != nil {
 		return nil, errors.ThrowInternal(err, "QUERY-BDFrq", "Errors.Internal")
 	}
-<<<<<<< HEAD
-	idps, err = scan(rows)
-	if err != nil {
-		return nil, err
-	}
 	idps.LatestState, err = q.latestState(ctx, idpTemplateTable)
-=======
-	idps.LatestSequence, err = q.latestSequence(ctx, idpTemplateTable)
->>>>>>> 99e1c654
 	return idps, err
 }
 
