--- conflicted
+++ resolved
@@ -110,15 +110,7 @@
 	if err != nil {
 		return nil, errors.ThrowInternal(err, "QUERY-C1E4D", "Errors.Internal")
 	}
-<<<<<<< HEAD
-	idps, err = scan(rows)
-	if err != nil {
-		return nil, err
-	}
 	idps.LatestState, err = q.latestState(ctx, idpUserLinkTable)
-=======
-	idps.LatestSequence, err = q.latestSequence(ctx, idpUserLinkTable)
->>>>>>> 99e1c654
 	return idps, err
 }
 
