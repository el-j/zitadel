--- conflicted
+++ resolved
@@ -129,13 +129,8 @@
 						true,
 						true,
 						true,
-<<<<<<< HEAD
-						database.Array[domain.SecondFactorType]{domain.SecondFactorTypeOTP},
+						database.Array[domain.SecondFactorType]{domain.SecondFactorTypeTOTP},
 						database.Array[domain.MultiFactorType]{domain.MultiFactorTypeU2FWithPIN},
-=======
-						database.EnumArray[domain.SecondFactorType]{domain.SecondFactorTypeTOTP},
-						database.EnumArray[domain.MultiFactorType]{domain.MultiFactorTypeU2FWithPIN},
->>>>>>> ca13e70c
 						domain.PasswordlessTypeAllowed,
 						true,
 						true,
@@ -162,13 +157,8 @@
 				AllowExternalIDPs:          true,
 				ForceMFA:                   true,
 				ForceMFALocalOnly:          true,
-<<<<<<< HEAD
-				SecondFactors:              database.Array[domain.SecondFactorType]{domain.SecondFactorTypeOTP},
+				SecondFactors:              database.Array[domain.SecondFactorType]{domain.SecondFactorTypeTOTP},
 				MultiFactors:               database.Array[domain.MultiFactorType]{domain.MultiFactorTypeU2FWithPIN},
-=======
-				SecondFactors:              database.EnumArray[domain.SecondFactorType]{domain.SecondFactorTypeTOTP},
-				MultiFactors:               database.EnumArray[domain.MultiFactorType]{domain.MultiFactorTypeU2FWithPIN},
->>>>>>> ca13e70c
 				PasswordlessType:           domain.PasswordlessTypeAllowed,
 				IsDefault:                  true,
 				HidePasswordReset:          true,
@@ -227,11 +217,7 @@
 					regexp.QuoteMeta(prepareLoginPolicy2FAsStmt),
 					prepareLoginPolicy2FAsCols,
 					[]driver.Value{
-<<<<<<< HEAD
-						database.Array[domain.SecondFactorType]{domain.SecondFactorTypeOTP},
-=======
-						database.EnumArray[domain.SecondFactorType]{domain.SecondFactorTypeTOTP},
->>>>>>> ca13e70c
+						database.Array[domain.SecondFactorType]{domain.SecondFactorTypeTOTP},
 					},
 				),
 			},
@@ -239,11 +225,7 @@
 				SearchResponse: SearchResponse{
 					Count: 1,
 				},
-<<<<<<< HEAD
-				Factors: database.Array[domain.SecondFactorType]{domain.SecondFactorTypeOTP},
-=======
-				Factors: database.EnumArray[domain.SecondFactorType]{domain.SecondFactorTypeTOTP},
->>>>>>> ca13e70c
+				Factors: database.Array[domain.SecondFactorType]{domain.SecondFactorTypeTOTP},
 			},
 		},
 		{
