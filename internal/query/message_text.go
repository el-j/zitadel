package query

import (
	"context"
	"database/sql"
	"encoding/json"
	errs "errors"
	"fmt"
	"io/ioutil"
	"net/http"
	"os"
	"time"

	sq "github.com/Masterminds/squirrel"
	"golang.org/x/text/language"
	"sigs.k8s.io/yaml"

	"github.com/zitadel/zitadel/internal/api/authz"
	"github.com/zitadel/zitadel/internal/domain"
	"github.com/zitadel/zitadel/internal/errors"
	"github.com/zitadel/zitadel/internal/query/projection"
	"github.com/zitadel/zitadel/internal/telemetry/tracing"
)

type MessageTexts struct {
	InitCode                 MessageText
	PasswordReset            MessageText
	VerifyEmail              MessageText
	VerifyPhone              MessageText
	DomainClaimed            MessageText
	PasswordlessRegistration MessageText
}

type MessageText struct {
	AggregateID  string
	Sequence     uint64
	CreationDate time.Time
	ChangeDate   time.Time
	State        domain.PolicyState

	IsDefault bool

	Type       string
	Language   language.Tag
	Title      string
	PreHeader  string
	Subject    string
	Greeting   string
	Text       string
	ButtonText string
	Footer     string
}

var (
	messageTextTable = table{
		name:          projection.MessageTextTable,
		instanceIDCol: projection.MessageTextInstanceIDCol,
	}
	MessageTextColAggregateID = Column{
		name:  projection.MessageTextAggregateIDCol,
		table: messageTextTable,
	}
	MessageTextColInstanceID = Column{
		name:  projection.MessageTextInstanceIDCol,
		table: messageTextTable,
	}
	MessageTextColSequence = Column{
		name:  projection.MessageTextSequenceCol,
		table: messageTextTable,
	}
	MessageTextColCreationDate = Column{
		name:  projection.MessageTextCreationDateCol,
		table: messageTextTable,
	}
	MessageTextColChangeDate = Column{
		name:  projection.MessageTextChangeDateCol,
		table: messageTextTable,
	}
	MessageTextColState = Column{
		name:  projection.MessageTextStateCol,
		table: messageTextTable,
	}
	MessageTextColType = Column{
		name:  projection.MessageTextTypeCol,
		table: messageTextTable,
	}
	MessageTextColLanguage = Column{
		name:  projection.MessageTextLanguageCol,
		table: messageTextTable,
	}
	MessageTextColTitle = Column{
		name:  projection.MessageTextTitleCol,
		table: messageTextTable,
	}
	MessageTextColPreHeader = Column{
		name:  projection.MessageTextPreHeaderCol,
		table: messageTextTable,
	}
	MessageTextColSubject = Column{
		name:  projection.MessageTextSubjectCol,
		table: messageTextTable,
	}
	MessageTextColGreeting = Column{
		name:  projection.MessageTextGreetingCol,
		table: messageTextTable,
	}
	MessageTextColText = Column{
		name:  projection.MessageTextTextCol,
		table: messageTextTable,
	}
	MessageTextColButtonText = Column{
		name:  projection.MessageTextButtonTextCol,
		table: messageTextTable,
	}
	MessageTextColFooter = Column{
		name:  projection.MessageTextFooterCol,
		table: messageTextTable,
	}
	MessageTextColOwnerRemoved = Column{
		name:  projection.MessageTextOwnerRemovedCol,
		table: messageTextTable,
	}
)

func (q *Queries) DefaultMessageText(ctx context.Context) (_ *MessageText, err error) {
	ctx, span := tracing.NewSpan(ctx)
	defer func() { span.EndWithError(err) }()

	stmt, scan := prepareMessageTextQuery()
	query, args, err := stmt.Where(sq.Eq{
		MessageTextColAggregateID.identifier(): authz.GetInstance(ctx).InstanceID(),
		MessageTextColInstanceID.identifier():  authz.GetInstance(ctx).InstanceID(),
	}).
		Limit(1).ToSql()
	if err != nil {
		return nil, errors.ThrowInternal(err, "QUERY-1b9mf", "Errors.Query.SQLStatement")
	}

	row := q.client.QueryRowContext(ctx, query, args...)
	return scan(row)
}

func (q *Queries) DefaultMessageTextByTypeAndLanguageFromFileSystem(ctx context.Context, messageType, language string) (_ *MessageText, err error) {
	ctx, span := tracing.NewSpan(ctx)
	defer func() { span.EndWithError(err) }()

	contents, err := q.readNotificationTextMessages(ctx, language)
	if err != nil {
		return nil, err
	}
	messageTexts := new(MessageTexts)
	if err := yaml.Unmarshal(contents, messageTexts); err != nil {
		return nil, errors.ThrowInternal(err, "TEXT-3N9fs", "Errors.TranslationFile.ReadError")
	}
	return messageTexts.GetMessageTextByType(messageType), nil
}

<<<<<<< HEAD
func (q *Queries) CustomMessageTextByTypeAndLanguage(ctx context.Context, aggregateID, messageType, language string) (_ *MessageText, err error) {
=======
func (q *Queries) CustomMessageTextByTypeAndLanguage(ctx context.Context, aggregateID, messageType, language string, withOwnerRemoved bool) (_ *MessageText, err error) {
>>>>>>> add232d1
	ctx, span := tracing.NewSpan(ctx)
	defer func() { span.EndWithError(err) }()

	stmt, scan := prepareMessageTextQuery()
	eq := sq.Eq{
		MessageTextColLanguage.identifier():    language,
		MessageTextColType.identifier():        messageType,
		MessageTextColAggregateID.identifier(): aggregateID,
		MessageTextColInstanceID.identifier():  authz.GetInstance(ctx).InstanceID(),
	}
	if !withOwnerRemoved {
		eq[MessageTextColOwnerRemoved.identifier()] = false
	}

	query, args, err := stmt.Where(eq).OrderBy(MessageTextColAggregateID.identifier()).Limit(1).ToSql()
	if err != nil {
		return nil, errors.ThrowInternal(err, "QUERY-1b9mf", "Errors.Query.SQLStatement")
	}

	row := q.client.QueryRowContext(ctx, query, args...)
	msg, err := scan(row)
	if errors.IsNotFound(err) {
		return q.IAMMessageTextByTypeAndLanguage(ctx, messageType, language)
	}
	return msg, err
}

func (q *Queries) IAMMessageTextByTypeAndLanguage(ctx context.Context, messageType, language string) (_ *MessageText, err error) {
	ctx, span := tracing.NewSpan(ctx)
	defer func() { span.EndWithError(err) }()

	contents, err := q.readNotificationTextMessages(ctx, language)
	if err != nil {
		return nil, err
	}
	notificationTextMap := make(map[string]interface{})
	if err := yaml.Unmarshal(contents, &notificationTextMap); err != nil {
		return nil, errors.ThrowInternal(err, "QUERY-ekjFF", "Errors.TranslationFile.ReadError")
	}
	texts, err := q.CustomTextList(ctx, authz.GetInstance(ctx).InstanceID(), messageType, language, false)
	if err != nil {
		return nil, err
	}
	for _, text := range texts.CustomTexts {
		messageTextMap, ok := notificationTextMap[messageType].(map[string]interface{})
		if !ok {
			continue
		}
		messageTextMap[text.Key] = text.Text
	}
	jsonbody, err := json.Marshal(notificationTextMap)

	if err != nil {
		return nil, errors.ThrowInternal(err, "QUERY-3m8fJ", "Errors.TranslationFile.MergeError")
	}
	notificationText := new(MessageTexts)
	if err := json.Unmarshal(jsonbody, &notificationText); err != nil {
		return nil, errors.ThrowInternal(err, "QUERY-9MkfD", "Errors.TranslationFile.MergeError")
	}
	result := notificationText.GetMessageTextByType(messageType)
	result.IsDefault = true
	result.AggregateID = authz.GetInstance(ctx).InstanceID()
	return result, nil
}

func (q *Queries) readNotificationTextMessages(ctx context.Context, language string) ([]byte, error) {
	q.mutex.Lock()
	defer q.mutex.Unlock()
	var err error
	contents, ok := q.NotificationTranslationFileContents[language]
	if !ok {
		contents, err = q.readTranslationFile(q.NotificationDir, fmt.Sprintf("/i18n/%s.yaml", language))
		if errors.IsNotFound(err) {
			contents, err = q.readTranslationFile(q.NotificationDir, fmt.Sprintf("/i18n/%s.yaml", authz.GetInstance(ctx).DefaultLanguage().String()))
		}
		if err != nil {
			return nil, err
		}
		q.NotificationTranslationFileContents[language] = contents
	}
	return contents, nil
}

func prepareMessageTextQuery() (sq.SelectBuilder, func(*sql.Row) (*MessageText, error)) {
	return sq.Select(
			MessageTextColAggregateID.identifier(),
			MessageTextColSequence.identifier(),
			MessageTextColCreationDate.identifier(),
			MessageTextColChangeDate.identifier(),
			MessageTextColState.identifier(),
			MessageTextColType.identifier(),
			MessageTextColLanguage.identifier(),
			MessageTextColTitle.identifier(),
			MessageTextColPreHeader.identifier(),
			MessageTextColSubject.identifier(),
			MessageTextColGreeting.identifier(),
			MessageTextColText.identifier(),
			MessageTextColButtonText.identifier(),
			MessageTextColFooter.identifier(),
		).
			From(messageTextTable.identifier()).PlaceholderFormat(sq.Dollar),
		func(row *sql.Row) (*MessageText, error) {
			msg := new(MessageText)
			lang := ""
			title := sql.NullString{}
			preHeader := sql.NullString{}
			subject := sql.NullString{}
			greeting := sql.NullString{}
			text := sql.NullString{}
			buttonText := sql.NullString{}
			footer := sql.NullString{}
			err := row.Scan(
				&msg.AggregateID,
				&msg.Sequence,
				&msg.CreationDate,
				&msg.ChangeDate,
				&msg.State,
				&msg.Type,
				&lang,
				&title,
				&preHeader,
				&subject,
				&greeting,
				&text,
				&buttonText,
				&footer,
			)
			if err != nil {
				if errs.Is(err, sql.ErrNoRows) {
					return nil, errors.ThrowNotFound(err, "QUERY-3nlrS", "Errors.MessageText.NotFound")
				}
				return nil, errors.ThrowInternal(err, "QUERY-499gJ", "Errors.Internal")
			}
			msg.Language = language.Make(lang)
			msg.Title = title.String
			msg.PreHeader = preHeader.String
			msg.Subject = subject.String
			msg.Greeting = greeting.String
			msg.Text = text.String
			msg.ButtonText = buttonText.String
			msg.Footer = footer.String
			return msg, nil
		}
}

func (q *Queries) readTranslationFile(dir http.FileSystem, filename string) ([]byte, error) {
	r, err := dir.Open(filename)
	if os.IsNotExist(err) {
		return nil, errors.ThrowNotFound(err, "QUERY-sN9wg", "Errors.TranslationFile.NotFound")
	}
	if err != nil {
		return nil, errors.ThrowInternal(err, "QUERY-93njw", "Errors.TranslationFile.ReadError")
	}
	contents, err := ioutil.ReadAll(r)
	if err != nil {
		return nil, errors.ThrowInternal(err, "QUERY-l0fse", "Errors.TranslationFile.ReadError")
	}
	return contents, nil
}

func (m *MessageTexts) GetMessageTextByType(msgType string) *MessageText {
	switch msgType {
	case domain.InitCodeMessageType:
		return &m.InitCode
	case domain.PasswordResetMessageType:
		return &m.PasswordReset
	case domain.VerifyEmailMessageType:
		return &m.VerifyEmail
	case domain.VerifyPhoneMessageType:
		return &m.VerifyPhone
	case domain.DomainClaimedMessageType:
		return &m.DomainClaimed
	case domain.PasswordlessRegistrationMessageType:
		return &m.PasswordlessRegistration
	}
	return nil
}<|MERGE_RESOLUTION|>--- conflicted
+++ resolved
@@ -155,11 +155,7 @@
 	return messageTexts.GetMessageTextByType(messageType), nil
 }
 
-<<<<<<< HEAD
-func (q *Queries) CustomMessageTextByTypeAndLanguage(ctx context.Context, aggregateID, messageType, language string) (_ *MessageText, err error) {
-=======
 func (q *Queries) CustomMessageTextByTypeAndLanguage(ctx context.Context, aggregateID, messageType, language string, withOwnerRemoved bool) (_ *MessageText, err error) {
->>>>>>> add232d1
 	ctx, span := tracing.NewSpan(ctx)
 	defer func() { span.EndWithError(err) }()
 
