--- conflicted
+++ resolved
@@ -33,22 +33,14 @@
 		"AND members.instance_id = projections.users4_humans.instance_id " +
 		"LEFT JOIN projections.users4_machines " +
 		"ON members.user_id = projections.users4_machines.user_id " +
-<<<<<<< HEAD
+		"AND members.instance_id = projections.users4_machines.instance_id " +
 		"LEFT JOIN projections.login_names2 " +
 		"ON members.user_id = projections.login_names2.user_id " +
+		"AND members.instance_id = projections.login_names2.instance_id " +
 		"LEFT JOIN projections.project_grants3 " +
 		"ON members.grant_id = projections.project_grants3.grant_id " +
+		"AND members.instance_id = projections.project_grants3.instance_id " +
 		"WHERE projections.login_names2.is_primary = $1")
-=======
-		"AND members.instance_id = projections.users4_machines.instance_id " +
-		"LEFT JOIN projections.login_names " +
-		"ON members.user_id = projections.login_names.user_id " +
-		"AND members.instance_id = projections.login_names.instance_id " +
-		"LEFT JOIN projections.project_grants2 " +
-		"ON members.grant_id = projections.project_grants2.grant_id " +
-		"AND members.instance_id = projections.project_grants2.instance_id " +
-		"WHERE projections.login_names.is_primary = $1")
->>>>>>> 5d17da54
 	projectGrantMembersColumns = []string{
 		"creation_date",
 		"change_date",
