--- conflicted
+++ resolved
@@ -71,16 +71,12 @@
 		Where(sq.Eq{ProjectMemberProjectID.identifier(): q.ProjectID})
 }
 
-<<<<<<< HEAD
-func (q *Queries) ProjectMembers(ctx context.Context, queries *ProjectMembersQuery) (_ *Members, err error) {
-=======
 func addProjectMemberWithoutOwnerRemoved(eq map[string]interface{}) {
 	eq[ProjectMemberOwnerRemoved.identifier()] = false
 	eq[ProjectMemberOwnerRemovedUser.identifier()] = false
 }
 
 func (q *Queries) ProjectMembers(ctx context.Context, queries *ProjectMembersQuery, withOwnerRemoved bool) (_ *Members, err error) {
->>>>>>> add232d1
 	ctx, span := tracing.NewSpan(ctx)
 	defer func() { span.EndWithError(err) }()
 
