--- conflicted
+++ resolved
@@ -90,12 +90,8 @@
 	defer func() { span.EndWithError(err) }()
 
 	if shouldTriggerBulk {
-<<<<<<< HEAD
-		err := projection.ProjectRoleProjection.Trigger(ctx)
+		ctx, err = projection.ProjectRoleProjection.Trigger(ctx)
 		logging.OnError(err).Debug("trigger failed")
-=======
-		ctx = projection.ProjectRoleProjection.Trigger(ctx)
->>>>>>> 6319fdda
 	}
 
 	eq := sq.Eq{ProjectRoleColumnInstanceID.identifier(): authz.GetInstance(ctx).InstanceID()}
