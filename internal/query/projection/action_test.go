--- conflicted
+++ resolved
@@ -77,11 +77,7 @@
 				executer: &testExecuter{
 					executions: []execution{
 						{
-<<<<<<< HEAD
-							expectedStmt: "UPDATE projections.actions3 SET (change_date, sequence, name, script) = ($1, $2, $3, $4) WHERE (id = $5)",
-=======
-							expectedStmt: "UPDATE projections.actions2 SET (change_date, sequence, name, script) = ($1, $2, $3, $4) WHERE (id = $5) AND (instance_id = $6)",
->>>>>>> 6c7a05ea
+							expectedStmt: "UPDATE projections.actions3 SET (change_date, sequence, name, script) = ($1, $2, $3, $4) WHERE (id = $5) AND (instance_id = $6)",
 							expectedArgs: []interface{}{
 								anyArg{},
 								uint64(15),
@@ -112,11 +108,7 @@
 				executer: &testExecuter{
 					executions: []execution{
 						{
-<<<<<<< HEAD
-							expectedStmt: "UPDATE projections.actions3 SET (change_date, sequence, action_state) = ($1, $2, $3) WHERE (id = $4)",
-=======
-							expectedStmt: "UPDATE projections.actions2 SET (change_date, sequence, action_state) = ($1, $2, $3) WHERE (id = $4) AND (instance_id = $5)",
->>>>>>> 6c7a05ea
+							expectedStmt: "UPDATE projections.actions3 SET (change_date, sequence, action_state) = ($1, $2, $3) WHERE (id = $4) AND (instance_id = $5)",
 							expectedArgs: []interface{}{
 								anyArg{},
 								uint64(15),
@@ -146,11 +138,7 @@
 				executer: &testExecuter{
 					executions: []execution{
 						{
-<<<<<<< HEAD
-							expectedStmt: "UPDATE projections.actions3 SET (change_date, sequence, action_state) = ($1, $2, $3) WHERE (id = $4)",
-=======
-							expectedStmt: "UPDATE projections.actions2 SET (change_date, sequence, action_state) = ($1, $2, $3) WHERE (id = $4) AND (instance_id = $5)",
->>>>>>> 6c7a05ea
+							expectedStmt: "UPDATE projections.actions3 SET (change_date, sequence, action_state) = ($1, $2, $3) WHERE (id = $4) AND (instance_id = $5)",
 							expectedArgs: []interface{}{
 								anyArg{},
 								uint64(15),
@@ -180,11 +168,7 @@
 				executer: &testExecuter{
 					executions: []execution{
 						{
-<<<<<<< HEAD
-							expectedStmt: "DELETE FROM projections.actions3 WHERE (id = $1)",
-=======
-							expectedStmt: "DELETE FROM projections.actions2 WHERE (id = $1) AND (instance_id = $2)",
->>>>>>> 6c7a05ea
+							expectedStmt: "DELETE FROM projections.actions3 WHERE (id = $1) AND (instance_id = $2)",
 							expectedArgs: []interface{}{
 								"agg-id",
 								"instance-id",
