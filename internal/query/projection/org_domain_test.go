--- conflicted
+++ resolved
@@ -189,7 +189,6 @@
 			},
 		},
 		{
-<<<<<<< HEAD
 			name:   "org.reduceOwnerRemoved",
 			reduce: (&orgDomainProjection{}).reduceOwnerRemoved,
 			args: args{
@@ -220,10 +219,7 @@
 			},
 		},
 		{
-			name: "instance.reduceInstanceRemoved",
-=======
 			name: "instance reduceInstanceRemoved",
->>>>>>> 6c7a05ea
 			args: args{
 				event: getEvent(testEvent(
 					repository.EventType(instance.InstanceRemovedEventType),
