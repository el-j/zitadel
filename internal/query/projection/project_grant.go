package projection

import (
	"context"

	"github.com/zitadel/zitadel/internal/database"
	"github.com/zitadel/zitadel/internal/domain"
	"github.com/zitadel/zitadel/internal/errors"
	"github.com/zitadel/zitadel/internal/eventstore"
	old_handler "github.com/zitadel/zitadel/internal/eventstore/handler"
	"github.com/zitadel/zitadel/internal/eventstore/handler/v2"
	"github.com/zitadel/zitadel/internal/repository/instance"
	"github.com/zitadel/zitadel/internal/repository/org"
	"github.com/zitadel/zitadel/internal/repository/project"
)

const (
	ProjectGrantProjectionTable = "projections.project_grants3"

	ProjectGrantColumnGrantID           = "grant_id"
	ProjectGrantColumnCreationDate      = "creation_date"
	ProjectGrantColumnChangeDate        = "change_date"
	ProjectGrantColumnSequence          = "sequence"
	ProjectGrantColumnState             = "state"
	ProjectGrantColumnResourceOwner     = "resource_owner"
	ProjectGrantColumnInstanceID        = "instance_id"
	ProjectGrantColumnProjectID         = "project_id"
	ProjectGrantColumnGrantedOrgID      = "granted_org_id"
	ProjectGrantColumnRoleKeys          = "granted_role_keys"
	ProjectGrantColumnOwnerRemoved      = "owner_removed"
	ProjectGrantColumnGrantedOrgRemoved = "granted_org_removed"
)

type projectGrantProjection struct{}

func newProjectGrantProjection(ctx context.Context, config handler.Config) *handler.Handler {
	return handler.NewHandler(ctx, &config, new(projectGrantProjection))
}

func (*projectGrantProjection) Name() string {
	return ProjectGrantProjectionTable
}

func (*projectGrantProjection) Init() *old_handler.Check {
	return handler.NewTableCheck(
		handler.NewTable([]*handler.InitColumn{
			handler.NewColumn(ProjectGrantColumnGrantID, handler.ColumnTypeText),
			handler.NewColumn(ProjectGrantColumnCreationDate, handler.ColumnTypeTimestamp),
			handler.NewColumn(ProjectGrantColumnChangeDate, handler.ColumnTypeTimestamp),
			handler.NewColumn(ProjectGrantColumnSequence, handler.ColumnTypeInt64),
			handler.NewColumn(ProjectGrantColumnState, handler.ColumnTypeEnum),
			handler.NewColumn(ProjectGrantColumnResourceOwner, handler.ColumnTypeText),
			handler.NewColumn(ProjectGrantColumnInstanceID, handler.ColumnTypeText),
			handler.NewColumn(ProjectGrantColumnProjectID, handler.ColumnTypeText),
			handler.NewColumn(ProjectGrantColumnGrantedOrgID, handler.ColumnTypeText),
			handler.NewColumn(ProjectGrantColumnRoleKeys, handler.ColumnTypeTextArray, handler.Nullable()),
			handler.NewColumn(ProjectGrantColumnOwnerRemoved, handler.ColumnTypeBool, handler.Default(false)),
			handler.NewColumn(ProjectGrantColumnGrantedOrgRemoved, handler.ColumnTypeBool, handler.Default(false)),
		},
			handler.NewPrimaryKey(ProjectGrantColumnInstanceID, ProjectGrantColumnGrantID),
			handler.WithIndex(handler.NewIndex("resource_owner", []string{ProjectGrantColumnResourceOwner})),
			handler.WithIndex(handler.NewIndex("granted_org", []string{ProjectGrantColumnGrantedOrgID})),
			handler.WithIndex(handler.NewIndex("owner_removed", []string{ProjectGrantColumnOwnerRemoved})),
			handler.WithIndex(handler.NewIndex("granted_org_removed", []string{ProjectGrantColumnGrantedOrgRemoved})),
		),
	)
}

func (p *projectGrantProjection) Reducers() []handler.AggregateReducer {
	return []handler.AggregateReducer{
		{
			Aggregate: project.AggregateType,
			EventRedusers: []handler.EventReducer{
				{
					Event:  project.GrantAddedType,
					Reduce: p.reduceProjectGrantAdded,
				},
				{
					Event:  project.GrantChangedType,
					Reduce: p.reduceProjectGrantChanged,
				},
				{
					Event:  project.GrantCascadeChangedType,
					Reduce: p.reduceProjectGrantCascadeChanged,
				},
				{
					Event:  project.GrantDeactivatedType,
					Reduce: p.reduceProjectGrantDeactivated,
				},
				{
					Event:  project.GrantReactivatedType,
					Reduce: p.reduceProjectGrantReactivated,
				},
				{
					Event:  project.GrantRemovedType,
					Reduce: p.reduceProjectGrantRemoved,
				},
				{
					Event:  project.ProjectRemovedType,
					Reduce: p.reduceProjectRemoved,
				},
			},
		},
		{
			Aggregate: org.AggregateType,
			EventRedusers: []handler.EventReducer{
				{
					Event:  org.OrgRemovedEventType,
					Reduce: p.reduceOwnerRemoved,
				},
			},
		},
		{
			Aggregate: instance.AggregateType,
			EventRedusers: []handler.EventReducer{
				{
					Event:  instance.InstanceRemovedEventType,
					Reduce: reduceInstanceRemovedHelper(ProjectGrantColumnInstanceID),
				},
			},
		},
	}
}

func (p *projectGrantProjection) reduceProjectGrantAdded(event eventstore.Event) (*handler.Statement, error) {
	e, ok := event.(*project.GrantAddedEvent)
	if !ok {
		return nil, errors.ThrowInvalidArgumentf(nil, "HANDL-g92Fg", "reduce.wrong.event.type %s", project.GrantAddedType)
	}
	return handler.NewCreateStatement(
		e,
		[]handler.Column{
			handler.NewCol(ProjectGrantColumnGrantID, e.GrantID),
			handler.NewCol(ProjectGrantColumnProjectID, e.Aggregate().ID),
			handler.NewCol(ProjectGrantColumnCreationDate, e.CreationDate()),
			handler.NewCol(ProjectGrantColumnChangeDate, e.CreationDate()),
			handler.NewCol(ProjectGrantColumnResourceOwner, e.Aggregate().ResourceOwner),
			handler.NewCol(ProjectGrantColumnInstanceID, e.Aggregate().InstanceID),
			handler.NewCol(ProjectGrantColumnState, domain.ProjectGrantStateActive),
			handler.NewCol(ProjectGrantColumnSequence, e.Sequence()),
			handler.NewCol(ProjectGrantColumnGrantedOrgID, e.GrantedOrgID),
			handler.NewCol(ProjectGrantColumnRoleKeys, database.TextArray[string](e.RoleKeys)),
		},
	), nil
}

func (p *projectGrantProjection) reduceProjectGrantChanged(event eventstore.Event) (*handler.Statement, error) {
	e, ok := event.(*project.GrantChangedEvent)
	if !ok {
		return nil, errors.ThrowInvalidArgumentf(nil, "HANDL-g0fg4", "reduce.wrong.event.type %s", project.GrantChangedType)
	}
	return handler.NewUpdateStatement(
		e,
		[]handler.Column{
			handler.NewCol(ProjectColumnChangeDate, e.CreationDate()),
			handler.NewCol(ProjectGrantColumnSequence, e.Sequence()),
			handler.NewCol(ProjectGrantColumnRoleKeys, database.TextArray[string](e.RoleKeys)),
		},
		[]handler.Condition{
			handler.NewCond(ProjectGrantColumnGrantID, e.GrantID),
			handler.NewCond(ProjectGrantColumnProjectID, e.Aggregate().ID),
			handler.NewCond(ProjectGrantColumnInstanceID, e.Aggregate().InstanceID),
		},
	), nil
}

func (p *projectGrantProjection) reduceProjectGrantCascadeChanged(event eventstore.Event) (*handler.Statement, error) {
	e, ok := event.(*project.GrantCascadeChangedEvent)
	if !ok {
		return nil, errors.ThrowInvalidArgumentf(nil, "HANDL-ll9Ts", "reduce.wrong.event.type %s", project.GrantCascadeChangedType)
	}
	return handler.NewUpdateStatement(
		e,
		[]handler.Column{
			handler.NewCol(ProjectGrantColumnChangeDate, e.CreationDate()),
			handler.NewCol(ProjectGrantColumnSequence, e.Sequence()),
			handler.NewCol(ProjectGrantColumnRoleKeys, database.TextArray[string](e.RoleKeys)),
		},
		[]handler.Condition{
			handler.NewCond(ProjectGrantColumnGrantID, e.GrantID),
			handler.NewCond(ProjectGrantColumnProjectID, e.Aggregate().ID),
			handler.NewCond(ProjectGrantColumnInstanceID, e.Aggregate().InstanceID),
		},
	), nil
}

func (p *projectGrantProjection) reduceProjectGrantDeactivated(event eventstore.Event) (*handler.Statement, error) {
	e, ok := event.(*project.GrantDeactivateEvent)
	if !ok {
		return nil, errors.ThrowInvalidArgumentf(nil, "HANDL-0fj2f", "reduce.wrong.event.type %s", project.GrantDeactivatedType)
	}
	return handler.NewUpdateStatement(
		e,
		[]handler.Column{
			handler.NewCol(ProjectGrantColumnChangeDate, e.CreationDate()),
			handler.NewCol(ProjectGrantColumnSequence, e.Sequence()),
			handler.NewCol(ProjectGrantColumnState, domain.ProjectGrantStateInactive),
		},
		[]handler.Condition{
			handler.NewCond(ProjectGrantColumnGrantID, e.GrantID),
			handler.NewCond(ProjectGrantColumnProjectID, e.Aggregate().ID),
			handler.NewCond(ProjectGrantColumnInstanceID, e.Aggregate().InstanceID),
		},
	), nil
}

func (p *projectGrantProjection) reduceProjectGrantReactivated(event eventstore.Event) (*handler.Statement, error) {
	e, ok := event.(*project.GrantReactivatedEvent)
	if !ok {
		return nil, errors.ThrowInvalidArgumentf(nil, "HANDL-2M0ve", "reduce.wrong.event.type %s", project.GrantReactivatedType)
	}
	return handler.NewUpdateStatement(
		e,
		[]handler.Column{
			handler.NewCol(ProjectGrantColumnChangeDate, e.CreationDate()),
			handler.NewCol(ProjectGrantColumnSequence, e.Sequence()),
			handler.NewCol(ProjectGrantColumnState, domain.ProjectGrantStateActive),
		},
		[]handler.Condition{
			handler.NewCond(ProjectGrantColumnGrantID, e.GrantID),
			handler.NewCond(ProjectGrantColumnProjectID, e.Aggregate().ID),
			handler.NewCond(ProjectGrantColumnInstanceID, e.Aggregate().InstanceID),
		},
	), nil
}

func (p *projectGrantProjection) reduceProjectGrantRemoved(event eventstore.Event) (*handler.Statement, error) {
	e, ok := event.(*project.GrantRemovedEvent)
	if !ok {
		return nil, errors.ThrowInvalidArgumentf(nil, "HANDL-o0w4f", "reduce.wrong.event.type %s", project.GrantRemovedType)
	}
	return handler.NewDeleteStatement(
		e,
		[]handler.Condition{
			handler.NewCond(ProjectGrantColumnGrantID, e.GrantID),
			handler.NewCond(ProjectGrantColumnProjectID, e.Aggregate().ID),
			handler.NewCond(ProjectGrantColumnInstanceID, e.Aggregate().InstanceID),
		},
	), nil
}

func (p *projectGrantProjection) reduceProjectRemoved(event eventstore.Event) (*handler.Statement, error) {
	e, ok := event.(*project.ProjectRemovedEvent)
	if !ok {
		return nil, errors.ThrowInvalidArgumentf(nil, "HANDL-gn9rw", "reduce.wrong.event.type %s", project.ProjectRemovedType)
	}
	return handler.NewDeleteStatement(
		e,
		[]handler.Condition{
			handler.NewCond(ProjectGrantColumnProjectID, e.Aggregate().ID),
			handler.NewCond(ProjectGrantColumnInstanceID, e.Aggregate().InstanceID),
		},
	), nil
}

func (p *projectGrantProjection) reduceOwnerRemoved(event eventstore.Event) (*handler.Statement, error) {
	e, ok := event.(*org.OrgRemovedEvent)
	if !ok {
		return nil, errors.ThrowInvalidArgumentf(nil, "PROJE-HDgW3", "reduce.wrong.event.type %s", org.OrgRemovedEventType)
	}

	return handler.NewMultiStatement(
		e,
<<<<<<< HEAD
		handler.AddUpdateStatement(
			[]handler.Column{
				handler.NewCol(ProjectGrantColumnChangeDate, e.CreationDate()),
				handler.NewCol(ProjectGrantColumnSequence, e.Sequence()),
				handler.NewCol(ProjectGrantColumnOwnerRemoved, true),
			},
=======
		crdb.AddDeleteStatement(
>>>>>>> c3c2a43d
			[]handler.Condition{
				handler.NewCond(ProjectGrantColumnInstanceID, e.Aggregate().InstanceID),
				handler.NewCond(ProjectGrantColumnResourceOwner, e.Aggregate().ID),
			},
		),
<<<<<<< HEAD
		handler.AddUpdateStatement(
			[]handler.Column{
				handler.NewCol(ProjectGrantColumnChangeDate, e.CreationDate()),
				handler.NewCol(ProjectGrantColumnSequence, e.Sequence()),
				handler.NewCol(ProjectGrantColumnGrantedOrgRemoved, true),
			},
=======
		crdb.AddDeleteStatement(
>>>>>>> c3c2a43d
			[]handler.Condition{
				handler.NewCond(ProjectGrantColumnInstanceID, e.Aggregate().InstanceID),
				handler.NewCond(ProjectGrantColumnGrantedOrgID, e.Aggregate().ID),
			},
		),
	), nil
}<|MERGE_RESOLUTION|>--- conflicted
+++ resolved
@@ -261,31 +261,13 @@
 
 	return handler.NewMultiStatement(
 		e,
-<<<<<<< HEAD
-		handler.AddUpdateStatement(
-			[]handler.Column{
-				handler.NewCol(ProjectGrantColumnChangeDate, e.CreationDate()),
-				handler.NewCol(ProjectGrantColumnSequence, e.Sequence()),
-				handler.NewCol(ProjectGrantColumnOwnerRemoved, true),
-			},
-=======
-		crdb.AddDeleteStatement(
->>>>>>> c3c2a43d
+		handler.AddDeleteStatement(
 			[]handler.Condition{
 				handler.NewCond(ProjectGrantColumnInstanceID, e.Aggregate().InstanceID),
 				handler.NewCond(ProjectGrantColumnResourceOwner, e.Aggregate().ID),
 			},
 		),
-<<<<<<< HEAD
-		handler.AddUpdateStatement(
-			[]handler.Column{
-				handler.NewCol(ProjectGrantColumnChangeDate, e.CreationDate()),
-				handler.NewCol(ProjectGrantColumnSequence, e.Sequence()),
-				handler.NewCol(ProjectGrantColumnGrantedOrgRemoved, true),
-			},
-=======
-		crdb.AddDeleteStatement(
->>>>>>> c3c2a43d
+		handler.AddDeleteStatement(
 			[]handler.Condition{
 				handler.NewCond(ProjectGrantColumnInstanceID, e.Aggregate().InstanceID),
 				handler.NewCond(ProjectGrantColumnGrantedOrgID, e.Aggregate().ID),
