--- conflicted
+++ resolved
@@ -13,11 +13,7 @@
 )
 
 const (
-<<<<<<< HEAD
-	UserAuthMethodTable = "projections.user_auth_methods2"
-=======
-	UserAuthMethodTable = "projections.user_auth_methods3"
->>>>>>> 2d6281ce
+	UserAuthMethodTable = "projections.user_auth_methods4"
 
 	UserAuthMethodUserIDCol        = "user_id"
 	UserAuthMethodTypeCol          = "method_type"
@@ -55,7 +51,7 @@
 			crdb.NewColumn(UserAuthMethodOwnerRemovedCol, crdb.ColumnTypeBool, crdb.Default(false)),
 		},
 			crdb.NewPrimaryKey(UserAuthMethodInstanceIDCol, UserAuthMethodUserIDCol, UserAuthMethodTypeCol, UserAuthMethodTokenIDCol),
-			crdb.WithIndex(crdb.NewIndex("auth_meth_ro_idx", []string{UserAuthMethodResourceOwnerCol})),
+			crdb.WithIndex(crdb.NewIndex("auth_meth4_1_ro_idx", []string{UserAuthMethodResourceOwnerCol})),
 		),
 	)
 	p.StatementHandler = crdb.NewStatementHandler(ctx, config)
