package projection

import (
	"context"

	"github.com/zitadel/zitadel/internal/domain"
	"github.com/zitadel/zitadel/internal/errors"
	"github.com/zitadel/zitadel/internal/eventstore"
	old_handler "github.com/zitadel/zitadel/internal/eventstore/handler"
	"github.com/zitadel/zitadel/internal/eventstore/handler/v2"
	"github.com/zitadel/zitadel/internal/repository/instance"
	"github.com/zitadel/zitadel/internal/repository/org"
	"github.com/zitadel/zitadel/internal/repository/user"
)

const (
	UserAuthMethodTable = "projections.user_auth_methods4"

	UserAuthMethodUserIDCol        = "user_id"
	UserAuthMethodTypeCol          = "method_type"
	UserAuthMethodTokenIDCol       = "token_id"
	UserAuthMethodCreationDateCol  = "creation_date"
	UserAuthMethodChangeDateCol    = "change_date"
	UserAuthMethodSequenceCol      = "sequence"
	UserAuthMethodResourceOwnerCol = "resource_owner"
	UserAuthMethodInstanceIDCol    = "instance_id"
	UserAuthMethodStateCol         = "state"
	UserAuthMethodNameCol          = "name"
	UserAuthMethodOwnerRemovedCol  = "owner_removed"
)

type userAuthMethodProjection struct{}

func newUserAuthMethodProjection(ctx context.Context, config handler.Config) *handler.Handler {
	return handler.NewHandler(ctx, &config, new(userAuthMethodProjection))
}

func (*userAuthMethodProjection) Name() string {
	return UserAuthMethodTable
}

func (*userAuthMethodProjection) Init() *old_handler.Check {
	return handler.NewTableCheck(
		handler.NewTable([]*handler.InitColumn{
			handler.NewColumn(UserAuthMethodUserIDCol, handler.ColumnTypeText),
			handler.NewColumn(UserAuthMethodTypeCol, handler.ColumnTypeEnum),
			handler.NewColumn(UserAuthMethodTokenIDCol, handler.ColumnTypeText),
			handler.NewColumn(UserAuthMethodCreationDateCol, handler.ColumnTypeTimestamp),
			handler.NewColumn(UserAuthMethodChangeDateCol, handler.ColumnTypeTimestamp),
			handler.NewColumn(UserAuthMethodSequenceCol, handler.ColumnTypeInt64),
			handler.NewColumn(UserAuthMethodStateCol, handler.ColumnTypeEnum),
			handler.NewColumn(UserAuthMethodResourceOwnerCol, handler.ColumnTypeText),
			handler.NewColumn(UserAuthMethodInstanceIDCol, handler.ColumnTypeText),
			handler.NewColumn(UserAuthMethodNameCol, handler.ColumnTypeText),
			handler.NewColumn(UserAuthMethodOwnerRemovedCol, handler.ColumnTypeBool, handler.Default(false)),
		},
			handler.NewPrimaryKey(UserAuthMethodInstanceIDCol, UserAuthMethodUserIDCol, UserAuthMethodTypeCol, UserAuthMethodTokenIDCol),
			handler.WithIndex(handler.NewIndex("resource_owner", []string{UserAuthMethodResourceOwnerCol})),
			handler.WithIndex(handler.NewIndex("owner_removed", []string{UserAuthMethodOwnerRemovedCol})),
		),
	)
}

func (p *userAuthMethodProjection) Reducers() []handler.AggregateReducer {
	return []handler.AggregateReducer{
		{
			Aggregate: user.AggregateType,
			EventRedusers: []handler.EventReducer{
				{
					Event:  user.HumanPasswordlessTokenAddedType,
					Reduce: p.reduceInitAuthMethod,
				},
				{
					Event:  user.HumanU2FTokenAddedType,
					Reduce: p.reduceInitAuthMethod,
				},
				{
					Event:  user.HumanMFAOTPAddedType,
					Reduce: p.reduceInitAuthMethod,
				},
				{
					Event:  user.HumanPasswordlessTokenVerifiedType,
					Reduce: p.reduceActivateEvent,
				},
				{
					Event:  user.HumanU2FTokenVerifiedType,
					Reduce: p.reduceActivateEvent,
				},
				{
					Event:  user.HumanMFAOTPVerifiedType,
					Reduce: p.reduceActivateEvent,
				},
				{
					Event:  user.HumanOTPSMSAddedType,
					Reduce: p.reduceAddAuthMethod,
				},
				{
					Event:  user.HumanOTPEmailAddedType,
					Reduce: p.reduceAddAuthMethod,
				},
				{
					Event:  user.HumanPasswordlessTokenRemovedType,
					Reduce: p.reduceRemoveAuthMethod,
				},
				{
					Event:  user.HumanU2FTokenRemovedType,
					Reduce: p.reduceRemoveAuthMethod,
				},
				{
					Event:  user.HumanMFAOTPRemovedType,
					Reduce: p.reduceRemoveAuthMethod,
				},
				{
					Event:  user.HumanOTPSMSRemovedType,
					Reduce: p.reduceRemoveAuthMethod,
				},
				{
					Event:  user.HumanPhoneRemovedType,
					Reduce: p.reduceRemoveAuthMethod,
				},
				{
					Event:  user.UserV1PhoneRemovedType,
					Reduce: p.reduceRemoveAuthMethod,
				},
				{
					Event:  user.HumanOTPEmailRemovedType,
					Reduce: p.reduceRemoveAuthMethod,
				},
			},
		},
		{
			Aggregate: org.AggregateType,
			EventRedusers: []handler.EventReducer{
				{
					Event:  org.OrgRemovedEventType,
					Reduce: p.reduceOwnerRemoved,
				},
			},
		},
		{
			Aggregate: instance.AggregateType,
			EventRedusers: []handler.EventReducer{
				{
					Event:  instance.InstanceRemovedEventType,
					Reduce: reduceInstanceRemovedHelper(UserAuthMethodInstanceIDCol),
				},
			},
		},
	}
}

func (p *userAuthMethodProjection) reduceInitAuthMethod(event eventstore.Event) (*handler.Statement, error) {
	tokenID := ""
	var methodType domain.UserAuthMethodType
	switch e := event.(type) {
	case *user.HumanPasswordlessAddedEvent:
		methodType = domain.UserAuthMethodTypePasswordless
		tokenID = e.WebAuthNTokenID
	case *user.HumanU2FAddedEvent:
		methodType = domain.UserAuthMethodTypeU2F
		tokenID = e.WebAuthNTokenID
	case *user.HumanOTPAddedEvent:
		methodType = domain.UserAuthMethodTypeTOTP
	default:
		return nil, errors.ThrowInvalidArgumentf(nil, "PROJE-f92f", "reduce.wrong.event.type %v", []eventstore.EventType{user.HumanPasswordlessTokenAddedType, user.HumanU2FTokenAddedType})
	}

	return handler.NewUpsertStatement(
		event,
		[]handler.Column{
			handler.NewCol(UserAuthMethodInstanceIDCol, nil),
			handler.NewCol(UserAuthMethodUserIDCol, nil),
			handler.NewCol(UserAuthMethodTypeCol, nil),
			handler.NewCol(UserAuthMethodTokenIDCol, nil),
		},
		[]handler.Column{
			handler.NewCol(UserAuthMethodTokenIDCol, tokenID),
			handler.NewCol(UserAuthMethodCreationDateCol, event.CreatedAt()),
			handler.NewCol(UserAuthMethodChangeDateCol, event.CreatedAt()),
			handler.NewCol(UserAuthMethodResourceOwnerCol, event.Aggregate().ResourceOwner),
			handler.NewCol(UserAuthMethodInstanceIDCol, event.Aggregate().InstanceID),
			handler.NewCol(UserAuthMethodUserIDCol, event.Aggregate().ID),
			handler.NewCol(UserAuthMethodSequenceCol, event.Sequence()),
			handler.NewCol(UserAuthMethodStateCol, domain.MFAStateNotReady),
			handler.NewCol(UserAuthMethodTypeCol, methodType),
			handler.NewCol(UserAuthMethodNameCol, ""),
		},
	), nil
}

func (p *userAuthMethodProjection) reduceActivateEvent(event eventstore.Event) (*handler.Statement, error) {
	tokenID := ""
	name := ""
	var methodType domain.UserAuthMethodType

	switch e := event.(type) {
	case *user.HumanPasswordlessVerifiedEvent:
		methodType = domain.UserAuthMethodTypePasswordless
		tokenID = e.WebAuthNTokenID
		name = e.WebAuthNTokenName
	case *user.HumanU2FVerifiedEvent:
		methodType = domain.UserAuthMethodTypeU2F
		tokenID = e.WebAuthNTokenID
		name = e.WebAuthNTokenName
	case *user.HumanOTPVerifiedEvent:
		methodType = domain.UserAuthMethodTypeTOTP

	default:
		return nil, errors.ThrowInvalidArgumentf(nil, "PROJE-f92f", "reduce.wrong.event.type %v", []eventstore.EventType{user.HumanPasswordlessTokenAddedType, user.HumanU2FTokenAddedType})
	}

	return handler.NewUpdateStatement(
		event,
		[]handler.Column{
			handler.NewCol(UserAuthMethodChangeDateCol, event.CreatedAt()),
			handler.NewCol(UserAuthMethodSequenceCol, event.Sequence()),
			handler.NewCol(UserAuthMethodNameCol, name),
			handler.NewCol(UserAuthMethodStateCol, domain.MFAStateReady),
		},
		[]handler.Condition{
			handler.NewCond(UserAuthMethodUserIDCol, event.Aggregate().ID),
			handler.NewCond(UserAuthMethodTypeCol, methodType),
			handler.NewCond(UserAuthMethodResourceOwnerCol, event.Aggregate().ResourceOwner),
			handler.NewCond(UserAuthMethodTokenIDCol, tokenID),
			handler.NewCond(UserAuthMethodInstanceIDCol, event.Aggregate().InstanceID),
		},
	), nil
}

func (p *userAuthMethodProjection) reduceAddAuthMethod(event eventstore.Event) (*handler.Statement, error) {
	var methodType domain.UserAuthMethodType
	switch event.(type) {
	case *user.HumanOTPSMSAddedEvent:
		methodType = domain.UserAuthMethodTypeOTPSMS
	case *user.HumanOTPEmailAddedEvent:
		methodType = domain.UserAuthMethodTypeOTPEmail
	default:
		return nil, errors.ThrowInvalidArgumentf(nil, "PROJE-DS4g3", "reduce.wrong.event.type %v", []eventstore.EventType{user.HumanOTPSMSAddedType, user.HumanOTPEmailAddedType})
	}

	return handler.NewCreateStatement(
		event,
		[]handler.Column{
			handler.NewCol(UserAuthMethodTokenIDCol, ""),
			handler.NewCol(UserAuthMethodCreationDateCol, event.CreatedAt()),
			handler.NewCol(UserAuthMethodChangeDateCol, event.CreatedAt()),
			handler.NewCol(UserAuthMethodResourceOwnerCol, event.Aggregate().ResourceOwner),
			handler.NewCol(UserAuthMethodInstanceIDCol, event.Aggregate().InstanceID),
			handler.NewCol(UserAuthMethodUserIDCol, event.Aggregate().ID),
			handler.NewCol(UserAuthMethodSequenceCol, event.Sequence()),
			handler.NewCol(UserAuthMethodStateCol, domain.MFAStateReady),
			handler.NewCol(UserAuthMethodTypeCol, methodType),
			handler.NewCol(UserAuthMethodNameCol, ""),
		},
	), nil
}

func (p *userAuthMethodProjection) reduceRemoveAuthMethod(event eventstore.Event) (*handler.Statement, error) {
	var tokenID string
	var methodType domain.UserAuthMethodType
	switch e := event.(type) {
	case *user.HumanPasswordlessRemovedEvent:
		methodType = domain.UserAuthMethodTypePasswordless
		tokenID = e.WebAuthNTokenID
	case *user.HumanU2FRemovedEvent:
		methodType = domain.UserAuthMethodTypeU2F
		tokenID = e.WebAuthNTokenID
	case *user.HumanOTPRemovedEvent:
		methodType = domain.UserAuthMethodTypeTOTP
	case *user.HumanOTPSMSRemovedEvent,
		*user.HumanPhoneRemovedEvent:
		methodType = domain.UserAuthMethodTypeOTPSMS
	case *user.HumanOTPEmailRemovedEvent:
		methodType = domain.UserAuthMethodTypeOTPEmail

	default:
		return nil, errors.ThrowInvalidArgumentf(nil, "PROJE-f92f", "reduce.wrong.event.type %v",
			[]eventstore.EventType{user.HumanPasswordlessTokenAddedType, user.HumanU2FTokenAddedType, user.HumanMFAOTPRemovedType,
				user.HumanOTPSMSRemovedType, user.HumanPhoneRemovedType, user.HumanOTPEmailRemovedType})
	}
	conditions := []handler.Condition{
		handler.NewCond(UserAuthMethodUserIDCol, event.Aggregate().ID),
		handler.NewCond(UserAuthMethodTypeCol, methodType),
		handler.NewCond(UserAuthMethodResourceOwnerCol, event.Aggregate().ResourceOwner),
		handler.NewCond(UserAuthMethodInstanceIDCol, event.Aggregate().InstanceID),
	}
	if tokenID != "" {
		conditions = append(conditions, handler.NewCond(UserAuthMethodTokenIDCol, tokenID))
	}
	return handler.NewDeleteStatement(
		event,
		conditions,
	), nil
}

func (p *userAuthMethodProjection) reduceOwnerRemoved(event eventstore.Event) (*handler.Statement, error) {
	e, ok := event.(*org.OrgRemovedEvent)
	if !ok {
		return nil, errors.ThrowInvalidArgumentf(nil, "PROJE-FwDZ8", "reduce.wrong.event.type %s", org.OrgRemovedEventType)
	}

<<<<<<< HEAD
	return handler.NewUpdateStatement(
		e,
		[]handler.Column{
			handler.NewCol(UserAuthMethodChangeDateCol, e.CreatedAt()),
			handler.NewCol(UserAuthMethodSequenceCol, e.Sequence()),
			handler.NewCol(UserAuthMethodOwnerRemovedCol, true),
		},
=======
	return crdb.NewDeleteStatement(
		e,
>>>>>>> c3c2a43d
		[]handler.Condition{
			handler.NewCond(UserAuthMethodInstanceIDCol, e.Aggregate().InstanceID),
			handler.NewCond(UserAuthMethodResourceOwnerCol, e.Aggregate().ID),
		},
	), nil
}<|MERGE_RESOLUTION|>--- conflicted
+++ resolved
@@ -299,18 +299,8 @@
 		return nil, errors.ThrowInvalidArgumentf(nil, "PROJE-FwDZ8", "reduce.wrong.event.type %s", org.OrgRemovedEventType)
 	}
 
-<<<<<<< HEAD
-	return handler.NewUpdateStatement(
+	return handler.NewDeleteStatement(
 		e,
-		[]handler.Column{
-			handler.NewCol(UserAuthMethodChangeDateCol, e.CreatedAt()),
-			handler.NewCol(UserAuthMethodSequenceCol, e.Sequence()),
-			handler.NewCol(UserAuthMethodOwnerRemovedCol, true),
-		},
-=======
-	return crdb.NewDeleteStatement(
-		e,
->>>>>>> c3c2a43d
 		[]handler.Condition{
 			handler.NewCond(UserAuthMethodInstanceIDCol, e.Aggregate().InstanceID),
 			handler.NewCond(UserAuthMethodResourceOwnerCol, e.Aggregate().ID),
