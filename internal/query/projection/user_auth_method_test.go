package projection

import (
	"testing"

	"github.com/zitadel/zitadel/internal/domain"
	"github.com/zitadel/zitadel/internal/errors"
	"github.com/zitadel/zitadel/internal/eventstore"
	"github.com/zitadel/zitadel/internal/eventstore/handler"
	"github.com/zitadel/zitadel/internal/eventstore/repository"
	"github.com/zitadel/zitadel/internal/repository/org"
	"github.com/zitadel/zitadel/internal/repository/user"
)

func TestUserAuthMethodProjection_reduces(t *testing.T) {
	type args struct {
		event func(t *testing.T) eventstore.Event
	}
	tests := []struct {
		name   string
		args   args
		reduce func(event eventstore.Event) (*handler.Statement, error)
		want   wantReduce
	}{
		{
			name: "reduceAddedPasswordless",
			args: args{
				event: getEvent(testEvent(
					repository.EventType(user.HumanPasswordlessTokenAddedType),
					user.AggregateType,
					[]byte(`{
						"webAuthNTokenId": "token-id"
					}`),
				), user.HumanPasswordlessAddedEventMapper),
			},
			reduce: (&userAuthMethodProjection{}).reduceInitAuthMethod,
			want: wantReduce{
				aggregateType:    user.AggregateType,
				sequence:         15,
				previousSequence: 10,
				projection:       UserAuthMethodTable,
				executer: &testExecuter{
					executions: []execution{
						{
<<<<<<< HEAD
							expectedStmt: "UPSERT INTO projections.user_auth_methods2 (token_id, creation_date, change_date, resource_owner, instance_id, user_id, sequence, state, method_type, name) VALUES ($1, $2, $3, $4, $5, $6, $7, $8, $9, $10)",
=======
							expectedStmt: "INSERT INTO projections.user_auth_methods3 (token_id, creation_date, change_date, resource_owner, instance_id, user_id, sequence, state, method_type, name) VALUES ($1, $2, $3, $4, $5, $6, $7, $8, $9, $10) ON CONFLICT (instance_id, user_id, method_type, token_id) DO UPDATE SET (creation_date, change_date, resource_owner, sequence, state, name) = (EXCLUDED.creation_date, EXCLUDED.change_date, EXCLUDED.resource_owner, EXCLUDED.sequence, EXCLUDED.state, EXCLUDED.name)",
>>>>>>> 2d6281ce
							expectedArgs: []interface{}{
								"token-id",
								anyArg{},
								anyArg{},
								"ro-id",
								"instance-id",
								"agg-id",
								uint64(15),
								domain.MFAStateNotReady,
								domain.UserAuthMethodTypePasswordless,
								"",
							},
						},
					},
				},
			},
		},
		{
			name: "reduceAddedU2F",
			args: args{
				event: getEvent(testEvent(
					repository.EventType(user.HumanU2FTokenAddedType),
					user.AggregateType,
					[]byte(`{
						"webAuthNTokenId": "token-id"
					}`),
				), user.HumanU2FAddedEventMapper),
			},
			reduce: (&userAuthMethodProjection{}).reduceInitAuthMethod,
			want: wantReduce{
				aggregateType:    user.AggregateType,
				sequence:         15,
				previousSequence: 10,
				projection:       UserAuthMethodTable,
				executer: &testExecuter{
					executions: []execution{
						{
<<<<<<< HEAD
							expectedStmt: "UPSERT INTO projections.user_auth_methods2 (token_id, creation_date, change_date, resource_owner, instance_id, user_id, sequence, state, method_type, name) VALUES ($1, $2, $3, $4, $5, $6, $7, $8, $9, $10)",
=======
							expectedStmt: "INSERT INTO projections.user_auth_methods3 (token_id, creation_date, change_date, resource_owner, instance_id, user_id, sequence, state, method_type, name) VALUES ($1, $2, $3, $4, $5, $6, $7, $8, $9, $10) ON CONFLICT (instance_id, user_id, method_type, token_id) DO UPDATE SET (creation_date, change_date, resource_owner, sequence, state, name) = (EXCLUDED.creation_date, EXCLUDED.change_date, EXCLUDED.resource_owner, EXCLUDED.sequence, EXCLUDED.state, EXCLUDED.name)",
>>>>>>> 2d6281ce
							expectedArgs: []interface{}{
								"token-id",
								anyArg{},
								anyArg{},
								"ro-id",
								"instance-id",
								"agg-id",
								uint64(15),
								domain.MFAStateNotReady,
								domain.UserAuthMethodTypeU2F,
								"",
							},
						},
					},
				},
			},
		},
		{
			name: "reduceAddedOTP",
			args: args{
				event: getEvent(testEvent(
					repository.EventType(user.HumanMFAOTPAddedType),
					user.AggregateType,
					[]byte(`{
					}`),
				), user.HumanOTPAddedEventMapper),
			},
			reduce: (&userAuthMethodProjection{}).reduceInitAuthMethod,
			want: wantReduce{
				aggregateType:    user.AggregateType,
				sequence:         15,
				previousSequence: 10,
				projection:       UserAuthMethodTable,
				executer: &testExecuter{
					executions: []execution{
						{
<<<<<<< HEAD
							expectedStmt: "UPSERT INTO projections.user_auth_methods2 (token_id, creation_date, change_date, resource_owner, instance_id, user_id, sequence, state, method_type, name) VALUES ($1, $2, $3, $4, $5, $6, $7, $8, $9, $10)",
=======
							expectedStmt: "INSERT INTO projections.user_auth_methods3 (token_id, creation_date, change_date, resource_owner, instance_id, user_id, sequence, state, method_type, name) VALUES ($1, $2, $3, $4, $5, $6, $7, $8, $9, $10) ON CONFLICT (instance_id, user_id, method_type, token_id) DO UPDATE SET (creation_date, change_date, resource_owner, sequence, state, name) = (EXCLUDED.creation_date, EXCLUDED.change_date, EXCLUDED.resource_owner, EXCLUDED.sequence, EXCLUDED.state, EXCLUDED.name)",
>>>>>>> 2d6281ce
							expectedArgs: []interface{}{
								"",
								anyArg{},
								anyArg{},
								"ro-id",
								"instance-id",
								"agg-id",
								uint64(15),
								domain.MFAStateNotReady,
								domain.UserAuthMethodTypeOTP,
								"",
							},
						},
					},
				},
			},
		},
		{
			name: "reduceVerifiedPasswordless",
			args: args{
				event: getEvent(testEvent(
					repository.EventType(user.HumanPasswordlessTokenVerifiedType),
					user.AggregateType,
					[]byte(`{
						"webAuthNTokenId": "token-id",
						"webAuthNTokenName": "name"
					}`),
				), user.HumanPasswordlessVerifiedEventMapper),
			},
			reduce: (&userAuthMethodProjection{}).reduceActivateEvent,
			want: wantReduce{
				aggregateType:    user.AggregateType,
				sequence:         15,
				previousSequence: 10,
				projection:       UserAuthMethodTable,
				executer: &testExecuter{
					executions: []execution{
						{
<<<<<<< HEAD
							expectedStmt: "UPDATE projections.user_auth_methods2 SET (change_date, sequence, name, state) = ($1, $2, $3, $4) WHERE (user_id = $5) AND (method_type = $6) AND (resource_owner = $7) AND (token_id = $8)",
=======
							expectedStmt: "UPDATE projections.user_auth_methods3 SET (change_date, sequence, name, state) = ($1, $2, $3, $4) WHERE (user_id = $5) AND (method_type = $6) AND (resource_owner = $7) AND (token_id = $8)",
>>>>>>> 2d6281ce
							expectedArgs: []interface{}{
								anyArg{},
								uint64(15),
								"name",
								domain.MFAStateReady,
								"agg-id",
								domain.UserAuthMethodTypePasswordless,
								"ro-id",
								"token-id",
							},
						},
					},
				},
			},
		},
		{
			name: "reduceVerifiedU2F",
			args: args{
				event: getEvent(testEvent(
					repository.EventType(user.HumanU2FTokenVerifiedType),
					user.AggregateType,
					[]byte(`{
						"webAuthNTokenId": "token-id",
						"webAuthNTokenName": "name"
					}`),
				), user.HumanU2FVerifiedEventMapper),
			},
			reduce: (&userAuthMethodProjection{}).reduceActivateEvent,
			want: wantReduce{
				aggregateType:    user.AggregateType,
				sequence:         15,
				previousSequence: 10,
				projection:       UserAuthMethodTable,
				executer: &testExecuter{
					executions: []execution{
						{
<<<<<<< HEAD
							expectedStmt: "UPDATE projections.user_auth_methods2 SET (change_date, sequence, name, state) = ($1, $2, $3, $4) WHERE (user_id = $5) AND (method_type = $6) AND (resource_owner = $7) AND (token_id = $8)",
=======
							expectedStmt: "UPDATE projections.user_auth_methods3 SET (change_date, sequence, name, state) = ($1, $2, $3, $4) WHERE (user_id = $5) AND (method_type = $6) AND (resource_owner = $7) AND (token_id = $8)",
>>>>>>> 2d6281ce
							expectedArgs: []interface{}{
								anyArg{},
								uint64(15),
								"name",
								domain.MFAStateReady,
								"agg-id",
								domain.UserAuthMethodTypeU2F,
								"ro-id",
								"token-id",
							},
						},
					},
				},
			},
		},
		{
			name: "reduceVerifiedOTP",
			args: args{
				event: getEvent(testEvent(
					repository.EventType(user.HumanMFAOTPVerifiedType),
					user.AggregateType,
					[]byte(`{
					}`),
				), user.HumanOTPVerifiedEventMapper),
			},
			reduce: (&userAuthMethodProjection{}).reduceActivateEvent,
			want: wantReduce{
				aggregateType:    user.AggregateType,
				sequence:         15,
				previousSequence: 10,
				projection:       UserAuthMethodTable,
				executer: &testExecuter{
					executions: []execution{
						{
<<<<<<< HEAD
							expectedStmt: "UPDATE projections.user_auth_methods2 SET (change_date, sequence, name, state) = ($1, $2, $3, $4) WHERE (user_id = $5) AND (method_type = $6) AND (resource_owner = $7) AND (token_id = $8)",
=======
							expectedStmt: "UPDATE projections.user_auth_methods3 SET (change_date, sequence, name, state) = ($1, $2, $3, $4) WHERE (user_id = $5) AND (method_type = $6) AND (resource_owner = $7) AND (token_id = $8)",
>>>>>>> 2d6281ce
							expectedArgs: []interface{}{
								anyArg{},
								uint64(15),
								"",
								domain.MFAStateReady,
								"agg-id",
								domain.UserAuthMethodTypeOTP,
								"ro-id",
								"",
							},
						},
					},
				},
			},
		},
		{
			name:   "org.reduceOwnerRemoved",
			reduce: (&userAuthMethodProjection{}).reduceOwnerRemoved,
			args: args{
				event: getEvent(testEvent(
					repository.EventType(org.OrgRemovedEventType),
					org.AggregateType,
					nil,
				), org.OrgRemovedEventMapper),
			},
			want: wantReduce{
				aggregateType:    eventstore.AggregateType("org"),
				sequence:         15,
				previousSequence: 10,
				projection:       UserAuthMethodTable,
				executer: &testExecuter{
					executions: []execution{
						{
							expectedStmt: "UPDATE projections.user_auth_methods2 SET (owner_removed) = ($1) WHERE (instance_id = $2) AND (resource_owner = $3)",
							expectedArgs: []interface{}{
								true,
								"instance-id",
								"agg-id",
							},
						},
					},
				},
			},
		},
	}
	for _, tt := range tests {
		t.Run(tt.name, func(t *testing.T) {
			event := baseEvent(t)
			got, err := tt.reduce(event)
			if _, ok := err.(errors.InvalidArgument); !ok {
				t.Errorf("no wrong event mapping: %v, got: %v", err, got)
			}

			event = tt.args.event(t)
			got, err = tt.reduce(event)
			assertReduce(t, got, err, tt.want)
		})
	}
}<|MERGE_RESOLUTION|>--- conflicted
+++ resolved
@@ -42,11 +42,7 @@
 				executer: &testExecuter{
 					executions: []execution{
 						{
-<<<<<<< HEAD
-							expectedStmt: "UPSERT INTO projections.user_auth_methods2 (token_id, creation_date, change_date, resource_owner, instance_id, user_id, sequence, state, method_type, name) VALUES ($1, $2, $3, $4, $5, $6, $7, $8, $9, $10)",
-=======
-							expectedStmt: "INSERT INTO projections.user_auth_methods3 (token_id, creation_date, change_date, resource_owner, instance_id, user_id, sequence, state, method_type, name) VALUES ($1, $2, $3, $4, $5, $6, $7, $8, $9, $10) ON CONFLICT (instance_id, user_id, method_type, token_id) DO UPDATE SET (creation_date, change_date, resource_owner, sequence, state, name) = (EXCLUDED.creation_date, EXCLUDED.change_date, EXCLUDED.resource_owner, EXCLUDED.sequence, EXCLUDED.state, EXCLUDED.name)",
->>>>>>> 2d6281ce
+							expectedStmt: "INSERT INTO projections.user_auth_methods4 (token_id, creation_date, change_date, resource_owner, instance_id, user_id, sequence, state, method_type, name) VALUES ($1, $2, $3, $4, $5, $6, $7, $8, $9, $10) ON CONFLICT (instance_id, user_id, method_type, token_id) DO UPDATE SET (creation_date, change_date, resource_owner, sequence, state, name) = (EXCLUDED.creation_date, EXCLUDED.change_date, EXCLUDED.resource_owner, EXCLUDED.sequence, EXCLUDED.state, EXCLUDED.name)",
 							expectedArgs: []interface{}{
 								"token-id",
 								anyArg{},
@@ -84,11 +80,7 @@
 				executer: &testExecuter{
 					executions: []execution{
 						{
-<<<<<<< HEAD
-							expectedStmt: "UPSERT INTO projections.user_auth_methods2 (token_id, creation_date, change_date, resource_owner, instance_id, user_id, sequence, state, method_type, name) VALUES ($1, $2, $3, $4, $5, $6, $7, $8, $9, $10)",
-=======
-							expectedStmt: "INSERT INTO projections.user_auth_methods3 (token_id, creation_date, change_date, resource_owner, instance_id, user_id, sequence, state, method_type, name) VALUES ($1, $2, $3, $4, $5, $6, $7, $8, $9, $10) ON CONFLICT (instance_id, user_id, method_type, token_id) DO UPDATE SET (creation_date, change_date, resource_owner, sequence, state, name) = (EXCLUDED.creation_date, EXCLUDED.change_date, EXCLUDED.resource_owner, EXCLUDED.sequence, EXCLUDED.state, EXCLUDED.name)",
->>>>>>> 2d6281ce
+							expectedStmt: "INSERT INTO projections.user_auth_methods4 (token_id, creation_date, change_date, resource_owner, instance_id, user_id, sequence, state, method_type, name) VALUES ($1, $2, $3, $4, $5, $6, $7, $8, $9, $10) ON CONFLICT (instance_id, user_id, method_type, token_id) DO UPDATE SET (creation_date, change_date, resource_owner, sequence, state, name) = (EXCLUDED.creation_date, EXCLUDED.change_date, EXCLUDED.resource_owner, EXCLUDED.sequence, EXCLUDED.state, EXCLUDED.name)",
 							expectedArgs: []interface{}{
 								"token-id",
 								anyArg{},
@@ -125,11 +117,7 @@
 				executer: &testExecuter{
 					executions: []execution{
 						{
-<<<<<<< HEAD
-							expectedStmt: "UPSERT INTO projections.user_auth_methods2 (token_id, creation_date, change_date, resource_owner, instance_id, user_id, sequence, state, method_type, name) VALUES ($1, $2, $3, $4, $5, $6, $7, $8, $9, $10)",
-=======
-							expectedStmt: "INSERT INTO projections.user_auth_methods3 (token_id, creation_date, change_date, resource_owner, instance_id, user_id, sequence, state, method_type, name) VALUES ($1, $2, $3, $4, $5, $6, $7, $8, $9, $10) ON CONFLICT (instance_id, user_id, method_type, token_id) DO UPDATE SET (creation_date, change_date, resource_owner, sequence, state, name) = (EXCLUDED.creation_date, EXCLUDED.change_date, EXCLUDED.resource_owner, EXCLUDED.sequence, EXCLUDED.state, EXCLUDED.name)",
->>>>>>> 2d6281ce
+							expectedStmt: "INSERT INTO projections.user_auth_methods4 (token_id, creation_date, change_date, resource_owner, instance_id, user_id, sequence, state, method_type, name) VALUES ($1, $2, $3, $4, $5, $6, $7, $8, $9, $10) ON CONFLICT (instance_id, user_id, method_type, token_id) DO UPDATE SET (creation_date, change_date, resource_owner, sequence, state, name) = (EXCLUDED.creation_date, EXCLUDED.change_date, EXCLUDED.resource_owner, EXCLUDED.sequence, EXCLUDED.state, EXCLUDED.name)",
 							expectedArgs: []interface{}{
 								"",
 								anyArg{},
@@ -168,11 +156,7 @@
 				executer: &testExecuter{
 					executions: []execution{
 						{
-<<<<<<< HEAD
-							expectedStmt: "UPDATE projections.user_auth_methods2 SET (change_date, sequence, name, state) = ($1, $2, $3, $4) WHERE (user_id = $5) AND (method_type = $6) AND (resource_owner = $7) AND (token_id = $8)",
-=======
-							expectedStmt: "UPDATE projections.user_auth_methods3 SET (change_date, sequence, name, state) = ($1, $2, $3, $4) WHERE (user_id = $5) AND (method_type = $6) AND (resource_owner = $7) AND (token_id = $8)",
->>>>>>> 2d6281ce
+							expectedStmt: "UPDATE projections.user_auth_methods4 SET (change_date, sequence, name, state) = ($1, $2, $3, $4) WHERE (user_id = $5) AND (method_type = $6) AND (resource_owner = $7) AND (token_id = $8)",
 							expectedArgs: []interface{}{
 								anyArg{},
 								uint64(15),
@@ -209,11 +193,7 @@
 				executer: &testExecuter{
 					executions: []execution{
 						{
-<<<<<<< HEAD
-							expectedStmt: "UPDATE projections.user_auth_methods2 SET (change_date, sequence, name, state) = ($1, $2, $3, $4) WHERE (user_id = $5) AND (method_type = $6) AND (resource_owner = $7) AND (token_id = $8)",
-=======
-							expectedStmt: "UPDATE projections.user_auth_methods3 SET (change_date, sequence, name, state) = ($1, $2, $3, $4) WHERE (user_id = $5) AND (method_type = $6) AND (resource_owner = $7) AND (token_id = $8)",
->>>>>>> 2d6281ce
+							expectedStmt: "UPDATE projections.user_auth_methods4 SET (change_date, sequence, name, state) = ($1, $2, $3, $4) WHERE (user_id = $5) AND (method_type = $6) AND (resource_owner = $7) AND (token_id = $8)",
 							expectedArgs: []interface{}{
 								anyArg{},
 								uint64(15),
@@ -248,11 +228,7 @@
 				executer: &testExecuter{
 					executions: []execution{
 						{
-<<<<<<< HEAD
-							expectedStmt: "UPDATE projections.user_auth_methods2 SET (change_date, sequence, name, state) = ($1, $2, $3, $4) WHERE (user_id = $5) AND (method_type = $6) AND (resource_owner = $7) AND (token_id = $8)",
-=======
-							expectedStmt: "UPDATE projections.user_auth_methods3 SET (change_date, sequence, name, state) = ($1, $2, $3, $4) WHERE (user_id = $5) AND (method_type = $6) AND (resource_owner = $7) AND (token_id = $8)",
->>>>>>> 2d6281ce
+							expectedStmt: "UPDATE projections.user_auth_methods4 SET (change_date, sequence, name, state) = ($1, $2, $3, $4) WHERE (user_id = $5) AND (method_type = $6) AND (resource_owner = $7) AND (token_id = $8)",
 							expectedArgs: []interface{}{
 								anyArg{},
 								uint64(15),
@@ -286,7 +262,7 @@
 				executer: &testExecuter{
 					executions: []execution{
 						{
-							expectedStmt: "UPDATE projections.user_auth_methods2 SET (owner_removed) = ($1) WHERE (instance_id = $2) AND (resource_owner = $3)",
+							expectedStmt: "UPDATE projections.user_auth_methods4 SET owner_removed = $1 WHERE (instance_id = $2) AND (resource_owner = $3)",
 							expectedArgs: []interface{}{
 								true,
 								"instance-id",
