package query

import (
	"context"
	"fmt"
	"regexp"
	"sync"
	"time"

	"github.com/zitadel/logging"
	"golang.org/x/text/language"

	"github.com/zitadel/zitadel/internal/api/authz"
	sd "github.com/zitadel/zitadel/internal/config/systemdefaults"
	"github.com/zitadel/zitadel/internal/crypto"
	"github.com/zitadel/zitadel/internal/database"
	"github.com/zitadel/zitadel/internal/domain"
	"github.com/zitadel/zitadel/internal/eventstore"
	"github.com/zitadel/zitadel/internal/eventstore/handler/v2"
	"github.com/zitadel/zitadel/internal/query/projection"
	"github.com/zitadel/zitadel/internal/repository/action"
	"github.com/zitadel/zitadel/internal/repository/authrequest"
	"github.com/zitadel/zitadel/internal/repository/idpintent"
	iam_repo "github.com/zitadel/zitadel/internal/repository/instance"
	"github.com/zitadel/zitadel/internal/repository/keypair"
	"github.com/zitadel/zitadel/internal/repository/limits"
	"github.com/zitadel/zitadel/internal/repository/oidcsession"
	"github.com/zitadel/zitadel/internal/repository/org"
	"github.com/zitadel/zitadel/internal/repository/project"
	"github.com/zitadel/zitadel/internal/repository/quota"
	"github.com/zitadel/zitadel/internal/repository/restrictions"
	"github.com/zitadel/zitadel/internal/repository/session"
	usr_repo "github.com/zitadel/zitadel/internal/repository/user"
	"github.com/zitadel/zitadel/internal/repository/usergrant"
	"github.com/zitadel/zitadel/internal/telemetry/tracing"
)

type Queries struct {
	eventstore *eventstore.Eventstore
	client     *database.DB

	keyEncryptionAlgorithm crypto.EncryptionAlgorithm
	idpConfigEncryption    crypto.EncryptionAlgorithm
	sessionTokenVerifier   func(ctx context.Context, sessionToken string, sessionID string, tokenID string) (err error)
	checkPermission        domain.PermissionCheck

	DefaultLanguage                     language.Tag
	mutex                               sync.Mutex
	LoginTranslationFileContents        map[string][]byte
	NotificationTranslationFileContents map[string][]byte
	supportedLangs                      []language.Tag
	zitadelRoles                        []authz.RoleMapping
	multifactors                        domain.MultifactorConfigs
	defaultAuditLogRetention            time.Duration
}

func StartQueries(
	ctx context.Context,
	es *eventstore.Eventstore,
	sqlClient *database.DB,
	projections projection.Config,
	defaults sd.SystemDefaults,
	idpConfigEncryption, otpEncryption, keyEncryptionAlgorithm, certEncryptionAlgorithm crypto.EncryptionAlgorithm,
	zitadelRoles []authz.RoleMapping,
	sessionTokenVerifier func(ctx context.Context, sessionToken string, sessionID string, tokenID string) (err error),
	permissionCheck func(q *Queries) domain.PermissionCheck,
	defaultAuditLogRetention time.Duration,
	systemAPIUsers map[string]*authz.SystemAPIUser,
	statikLoginFS http.FileSystem,
) (repo *Queries, err error) {
<<<<<<< HEAD
	statikNotificationFS, err := fs.NewWithNamespace("notification")
	if err != nil {
		return nil, fmt.Errorf("unable to start notification statik dir")
	}

=======
>>>>>>> dd33538c
	repo = &Queries{
		eventstore:                          es,
		client:                              sqlClient,
		DefaultLanguage:                     language.Und,
		LoginTranslationFileContents:        make(map[string][]byte),
		NotificationTranslationFileContents: make(map[string][]byte),
		zitadelRoles:                        zitadelRoles,
		keyEncryptionAlgorithm:              keyEncryptionAlgorithm,
		idpConfigEncryption:                 idpConfigEncryption,
		sessionTokenVerifier:                sessionTokenVerifier,
		multifactors: domain.MultifactorConfigs{
			OTP: domain.OTPConfig{
				CryptoMFA: otpEncryption,
				Issuer:    defaults.Multifactors.OTP.Issuer,
			},
		},
		defaultAuditLogRetention: defaultAuditLogRetention,
	}
	iam_repo.RegisterEventMappers(repo.eventstore)
	usr_repo.RegisterEventMappers(repo.eventstore)
	org.RegisterEventMappers(repo.eventstore)
	project.RegisterEventMappers(repo.eventstore)
	action.RegisterEventMappers(repo.eventstore)
	keypair.RegisterEventMappers(repo.eventstore)
	usergrant.RegisterEventMappers(repo.eventstore)
	session.RegisterEventMappers(repo.eventstore)
	idpintent.RegisterEventMappers(repo.eventstore)
	authrequest.RegisterEventMappers(repo.eventstore)
	oidcsession.RegisterEventMappers(repo.eventstore)
	quota.RegisterEventMappers(repo.eventstore)
	limits.RegisterEventMappers(repo.eventstore)
	restrictions.RegisterEventMappers(repo.eventstore)

	repo.checkPermission = permissionCheck(repo)

	err = projection.Create(ctx, sqlClient, es, projections, keyEncryptionAlgorithm, certEncryptionAlgorithm, systemAPIUsers)
	if err != nil {
		return nil, err
	}
	projection.Start(ctx)

	return repo, nil
}

func (q *Queries) Health(ctx context.Context) error {
	return q.client.Ping()
}

type prepareDatabase interface {
	Timetravel(d time.Duration) string
}

// cleanStaticQueries removes whitespaces,
// such as ` `, \t, \n, from queries to improve
// readability in logs and errors.
func cleanStaticQueries(qs ...*string) {
	regex := regexp.MustCompile(`\s+`)
	for _, q := range qs {
		*q = regex.ReplaceAllString(*q, " ")
	}
}

func init() {
	cleanStaticQueries(
		&authRequestByIDQuery,
	)
}

// triggerBatch calls Trigger on every handler in a separate Go routine.
// The returned context is the context returned by the Trigger that finishes last.
func triggerBatch(ctx context.Context, handlers ...*handler.Handler) {
	var wg sync.WaitGroup
	wg.Add(len(handlers))

	for _, h := range handlers {
		go func(ctx context.Context, h *handler.Handler) {
			name := h.ProjectionName()
			_, traceSpan := tracing.NewNamedSpan(ctx, fmt.Sprintf("Trigger%s", name))
			_, err := h.Trigger(ctx, handler.WithAwaitRunning())
			logging.OnError(err).WithField("projection", name).Debug("trigger failed")
			traceSpan.EndWithError(err)

			wg.Done()
		}(ctx, h)
	}

	wg.Wait()
}<|MERGE_RESOLUTION|>--- conflicted
+++ resolved
@@ -66,16 +66,7 @@
 	permissionCheck func(q *Queries) domain.PermissionCheck,
 	defaultAuditLogRetention time.Duration,
 	systemAPIUsers map[string]*authz.SystemAPIUser,
-	statikLoginFS http.FileSystem,
 ) (repo *Queries, err error) {
-<<<<<<< HEAD
-	statikNotificationFS, err := fs.NewWithNamespace("notification")
-	if err != nil {
-		return nil, fmt.Errorf("unable to start notification statik dir")
-	}
-
-=======
->>>>>>> dd33538c
 	repo = &Queries{
 		eventstore:                          es,
 		client:                              sqlClient,
