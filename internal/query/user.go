package query

import (
	"context"
	"database/sql"
	errs "errors"
	"time"

	sq "github.com/Masterminds/squirrel"
	"golang.org/x/text/language"

	"github.com/zitadel/zitadel/internal/api/authz"
	"github.com/zitadel/zitadel/internal/database"
	"github.com/zitadel/zitadel/internal/domain"
	"github.com/zitadel/zitadel/internal/errors"
	"github.com/zitadel/zitadel/internal/query/projection"
)

type Users struct {
	SearchResponse
	Users []*User
}

type User struct {
	ID                 string
	CreationDate       time.Time
	ChangeDate         time.Time
	ResourceOwner      string
	Sequence           uint64
	State              domain.UserState
	Type               domain.UserType
	Username           string
	LoginNames         database.StringArray
	PreferredLoginName string
	Human              *Human
	Machine            *Machine
}

type Human struct {
	FirstName         string
	LastName          string
	NickName          string
	DisplayName       string
	AvatarKey         string
	PreferredLanguage language.Tag
	Gender            domain.Gender
	Email             string
	IsEmailVerified   bool
	Phone             string
	IsPhoneVerified   bool
}

type Profile struct {
	ID                string
	CreationDate      time.Time
	ChangeDate        time.Time
	ResourceOwner     string
	Sequence          uint64
	FirstName         string
	LastName          string
	NickName          string
	DisplayName       string
	AvatarKey         string
	PreferredLanguage language.Tag
	Gender            domain.Gender
}

type Email struct {
	ID            string
	CreationDate  time.Time
	ChangeDate    time.Time
	ResourceOwner string
	Sequence      uint64
	Email         string
	IsVerified    bool
}

type Phone struct {
	ID            string
	CreationDate  time.Time
	ChangeDate    time.Time
	ResourceOwner string
	Sequence      uint64
	Phone         string
	IsVerified    bool
}

type Machine struct {
	Name        string
	Description string
}

type NotifyUser struct {
	ID                 string
	CreationDate       time.Time
	ChangeDate         time.Time
	ResourceOwner      string
	Sequence           uint64
	State              domain.UserState
	Type               domain.UserType
	Username           string
	LoginNames         database.StringArray
	PreferredLoginName string
	FirstName          string
	LastName           string
	NickName           string
	DisplayName        string
	AvatarKey          string
	PreferredLanguage  language.Tag
	Gender             domain.Gender
	LastEmail          string
	VerifiedEmail      string
	LastPhone          string
	VerifiedPhone      string
	PasswordSet        bool
}

type UserSearchQueries struct {
	SearchRequest
	Queries []SearchQuery
}

var (
	userTable = table{
		name:          projection.UserTable,
		instanceIDCol: projection.UserInstanceIDCol,
	}
	UserIDCol = Column{
		name:  projection.UserIDCol,
		table: userTable,
	}
	UserCreationDateCol = Column{
		name:  projection.UserCreationDateCol,
		table: userTable,
	}
	UserChangeDateCol = Column{
		name:  projection.UserChangeDateCol,
		table: userTable,
	}
	UserResourceOwnerCol = Column{
		name:  projection.UserResourceOwnerCol,
		table: userTable,
	}
	UserInstanceIDCol = Column{
		name:  projection.UserInstanceIDCol,
		table: userTable,
	}
	UserStateCol = Column{
		name:  projection.UserStateCol,
		table: userTable,
	}
	UserSequenceCol = Column{
		name:  projection.UserSequenceCol,
		table: userTable,
	}
	UserUsernameCol = Column{
		name:           projection.UserUsernameCol,
		table:          userTable,
		isOrderByLower: true,
	}
	UserTypeCol = Column{
		name:  projection.UserTypeCol,
		table: userTable,
	}
	UserOwnerRemovedCol = Column{
		name:  projection.UserOwnerRemovedCol,
		table: userTable,
	}

	userLoginNamesTable                 = loginNameTable.setAlias("login_names")
	userLoginNamesUserIDCol             = LoginNameUserIDCol.setTable(userLoginNamesTable)
	userLoginNamesNameCol               = LoginNameNameCol.setTable(userLoginNamesTable)
	userLoginNamesInstanceIDCol         = LoginNameInstanceIDCol.setTable(userLoginNamesTable)
	userLoginNamesOwnerRemovedUserCol   = LoginNameOwnerRemovedUserCol.setTable(userLoginNamesTable)
	userLoginNamesOwnerRemovedPolicyCol = LoginNameOwnerRemovedPolicyCol.setTable(userLoginNamesTable)
	userLoginNamesOwnerRemovedDomainCol = LoginNameOwnerRemovedDomainCol.setTable(userLoginNamesTable)
	userLoginNamesListCol               = Column{
		name:  "loginnames",
		table: userLoginNamesTable,
	}
	userPreferredLoginNameTable                 = loginNameTable.setAlias("preferred_login_name")
	userPreferredLoginNameUserIDCol             = LoginNameUserIDCol.setTable(userPreferredLoginNameTable)
	userPreferredLoginNameCol                   = LoginNameNameCol.setTable(userPreferredLoginNameTable)
	userPreferredLoginNameIsPrimaryCol          = LoginNameIsPrimaryCol.setTable(userPreferredLoginNameTable)
	userPreferredLoginNameInstanceIDCol         = LoginNameInstanceIDCol.setTable(userPreferredLoginNameTable)
	userPreferredLoginNameOwnerRemovedUserCol   = LoginNameOwnerRemovedUserCol.setTable(userPreferredLoginNameTable)
	userPreferredLoginNameOwnerRemovedPolicyCol = LoginNameOwnerRemovedPolicyCol.setTable(userPreferredLoginNameTable)
	userPreferredLoginNameOwnerRemovedDomainCol = LoginNameOwnerRemovedDomainCol.setTable(userPreferredLoginNameTable)
)

var (
	humanTable = table{
		name:          projection.UserHumanTable,
		instanceIDCol: projection.HumanUserInstanceIDCol,
	}
	// profile
	HumanUserIDCol = Column{
		name:  projection.HumanUserIDCol,
		table: humanTable,
	}
	HumanFirstNameCol = Column{
		name:           projection.HumanFirstNameCol,
		table:          humanTable,
		isOrderByLower: true,
	}
	HumanLastNameCol = Column{
		name:           projection.HumanLastNameCol,
		table:          humanTable,
		isOrderByLower: true,
	}
	HumanNickNameCol = Column{
		name:           projection.HumanNickNameCol,
		table:          humanTable,
		isOrderByLower: true,
	}
	HumanDisplayNameCol = Column{
		name:           projection.HumanDisplayNameCol,
		table:          humanTable,
		isOrderByLower: true,
	}
	HumanPreferredLanguageCol = Column{
		name:  projection.HumanPreferredLanguageCol,
		table: humanTable,
	}
	HumanGenderCol = Column{
		name:  projection.HumanGenderCol,
		table: humanTable,
	}
	HumanAvatarURLCol = Column{
		name:  projection.HumanAvatarURLCol,
		table: humanTable,
	}

	// email
	HumanEmailCol = Column{
		name:           projection.HumanEmailCol,
		table:          humanTable,
		isOrderByLower: true,
	}
	HumanIsEmailVerifiedCol = Column{
		name:  projection.HumanIsEmailVerifiedCol,
		table: humanTable,
	}

	// phone
	HumanPhoneCol = Column{
		name:  projection.HumanPhoneCol,
		table: humanTable,
	}
	HumanIsPhoneVerifiedCol = Column{
		name:  projection.HumanIsPhoneVerifiedCol,
		table: humanTable,
	}
)

var (
	machineTable = table{
		name:          projection.UserMachineTable,
		instanceIDCol: projection.MachineUserInstanceIDCol,
	}
	MachineUserIDCol = Column{
		name:  projection.MachineUserIDCol,
		table: machineTable,
	}
	MachineNameCol = Column{
		name:           projection.MachineNameCol,
		table:          machineTable,
		isOrderByLower: true,
	}
	MachineDescriptionCol = Column{
		name:  projection.MachineDescriptionCol,
		table: machineTable,
	}
)

var (
	notifyTable = table{
		name:          projection.UserNotifyTable,
		instanceIDCol: projection.NotifyInstanceIDCol,
	}
	NotifyUserIDCol = Column{
		name:  projection.NotifyUserIDCol,
		table: notifyTable,
	}
	NotifyEmailCol = Column{
		name:           projection.NotifyLastEmailCol,
		table:          notifyTable,
		isOrderByLower: true,
	}
	NotifyVerifiedEmailCol = Column{
		name:           projection.NotifyVerifiedEmailCol,
		table:          notifyTable,
		isOrderByLower: true,
	}
	NotifyPhoneCol = Column{
		name:  projection.NotifyLastPhoneCol,
		table: notifyTable,
	}
	NotifyVerifiedPhoneCol = Column{
		name:  projection.NotifyVerifiedPhoneCol,
		table: notifyTable,
	}
	NotifyPasswordSetCol = Column{
		name:  projection.NotifyPasswordSetCol,
		table: notifyTable,
	}
)

func addUserWithoutOwnerRemoved(eq map[string]interface{}) {
	eq[UserOwnerRemovedCol.identifier()] = false
}

func (q *Queries) GetUserByID(ctx context.Context, shouldTriggerBulk bool, userID string, withOwnerRemoved bool, queries ...SearchQuery) (*User, error) {
	if shouldTriggerBulk {
		projection.UserProjection.Trigger(ctx)
		projection.LoginNameProjection.Trigger(ctx)
	}

<<<<<<< HEAD
	instanceID := authz.GetInstance(ctx).InstanceID()
	query, scan := prepareUserQuery(instanceID, withOwnerRemoved)
=======
	query, scan := prepareUserQuery()
>>>>>>> 5ac956b0
	for _, q := range queries {
		query = q.toQuery(query)
	}
	eq := sq.Eq{
		UserIDCol.identifier():         userID,
<<<<<<< HEAD
		UserInstanceIDCol.identifier(): instanceID,
	}
	if !withOwnerRemoved {
		addUserWithoutOwnerRemoved(eq)
	}
	stmt, args, err := query.Where(eq).ToSql()
=======
		UserInstanceIDCol.identifier(): authz.GetInstance(ctx).InstanceID(),
	}).ToSql()
>>>>>>> 5ac956b0
	if err != nil {
		return nil, errors.ThrowInternal(err, "QUERY-FBg21", "Errors.Query.SQLStatment")
	}

	row := q.client.QueryRowContext(ctx, stmt, args...)
	return scan(row)
}

func (q *Queries) GetUser(ctx context.Context, shouldTriggerBulk bool, withOwnerRemoved bool, queries ...SearchQuery) (*User, error) {
	if shouldTriggerBulk {
		projection.UserProjection.Trigger(ctx)
		projection.LoginNameProjection.Trigger(ctx)
	}

<<<<<<< HEAD
	instanceID := authz.GetInstance(ctx).InstanceID()
	query, scan := prepareUserQuery(instanceID, withOwnerRemoved)
	for _, q := range queries {
		query = q.toQuery(query)
	}
	eq := sq.Eq{
		UserInstanceIDCol.identifier(): instanceID,
	}
	if !withOwnerRemoved {
		addUserWithoutOwnerRemoved(eq)
	}
	stmt, args, err := query.Where(eq).ToSql()
=======
	query, scan := prepareUserQuery()
	for _, q := range queries {
		query = q.toQuery(query)
	}
	stmt, args, err := query.Where(sq.Eq{
		UserInstanceIDCol.identifier(): authz.GetInstance(ctx).InstanceID(),
	}).ToSql()
>>>>>>> 5ac956b0
	if err != nil {
		return nil, errors.ThrowInternal(err, "QUERY-Dnhr2", "Errors.Query.SQLStatment")
	}

	row := q.client.QueryRowContext(ctx, stmt, args...)
	return scan(row)
}

func (q *Queries) GetHumanProfile(ctx context.Context, userID string, withOwnerRemoved bool, queries ...SearchQuery) (*Profile, error) {
	query, scan := prepareProfileQuery()
	for _, q := range queries {
		query = q.toQuery(query)
	}
	eq := sq.Eq{
		UserIDCol.identifier():         userID,
		UserInstanceIDCol.identifier(): authz.GetInstance(ctx).InstanceID(),
	}
	if !withOwnerRemoved {
		addUserWithoutOwnerRemoved(eq)
	}
	stmt, args, err := query.Where(eq).ToSql()
	if err != nil {
		return nil, errors.ThrowInternal(err, "QUERY-Dgbg2", "Errors.Query.SQLStatment")
	}

	row := q.client.QueryRowContext(ctx, stmt, args...)
	return scan(row)
}

func (q *Queries) GetHumanEmail(ctx context.Context, userID string, withOwnerRemoved bool, queries ...SearchQuery) (*Email, error) {
	query, scan := prepareEmailQuery()
	for _, q := range queries {
		query = q.toQuery(query)
	}
	eq := sq.Eq{
		UserIDCol.identifier():         userID,
		UserInstanceIDCol.identifier(): authz.GetInstance(ctx).InstanceID(),
	}
	if !withOwnerRemoved {
		addUserWithoutOwnerRemoved(eq)
	}
	stmt, args, err := query.Where(eq).ToSql()
	if err != nil {
		return nil, errors.ThrowInternal(err, "QUERY-BHhj3", "Errors.Query.SQLStatment")
	}

	row := q.client.QueryRowContext(ctx, stmt, args...)
	return scan(row)
}

func (q *Queries) GetHumanPhone(ctx context.Context, userID string, withOwnerRemoved bool, queries ...SearchQuery) (*Phone, error) {
	query, scan := preparePhoneQuery()
	for _, q := range queries {
		query = q.toQuery(query)
	}
	eq := sq.Eq{
		UserIDCol.identifier():         userID,
		UserInstanceIDCol.identifier(): authz.GetInstance(ctx).InstanceID(),
	}
	if !withOwnerRemoved {
		addUserWithoutOwnerRemoved(eq)
	}
	stmt, args, err := query.Where(eq).ToSql()
	if err != nil {
		return nil, errors.ThrowInternal(err, "QUERY-Dg43g", "Errors.Query.SQLStatment")
	}

	row := q.client.QueryRowContext(ctx, stmt, args...)
	return scan(row)
}

func (q *Queries) GetNotifyUserByID(ctx context.Context, shouldTriggered bool, userID string, withOwnerRemoved bool, queries ...SearchQuery) (*NotifyUser, error) {
	if shouldTriggered {
		projection.UserProjection.Trigger(ctx)
		projection.LoginNameProjection.Trigger(ctx)
	}

<<<<<<< HEAD
	instanceID := authz.GetInstance(ctx).InstanceID()
	query, scan := prepareNotifyUserQuery(instanceID, withOwnerRemoved)
=======
	query, scan := prepareNotifyUserQuery()
>>>>>>> 5ac956b0
	for _, q := range queries {
		query = q.toQuery(query)
	}
	eq := sq.Eq{
		UserIDCol.identifier():         userID,
<<<<<<< HEAD
		UserInstanceIDCol.identifier(): instanceID,
	}
	if !withOwnerRemoved {
		addUserWithoutOwnerRemoved(eq)
	}
	stmt, args, err := query.Where(eq).ToSql()
=======
		UserInstanceIDCol.identifier(): authz.GetInstance(ctx).InstanceID(),
	}).ToSql()
>>>>>>> 5ac956b0
	if err != nil {
		return nil, errors.ThrowInternal(err, "QUERY-Err3g", "Errors.Query.SQLStatment")
	}

	row := q.client.QueryRowContext(ctx, stmt, args...)
	return scan(row)
}

func (q *Queries) GetNotifyUser(ctx context.Context, shouldTriggered bool, withOwnerRemoved bool, queries ...SearchQuery) (*NotifyUser, error) {
	if shouldTriggered {
		projection.UserProjection.Trigger(ctx)
		projection.LoginNameProjection.Trigger(ctx)
	}

<<<<<<< HEAD
	instanceID := authz.GetInstance(ctx).InstanceID()
	query, scan := prepareNotifyUserQuery(instanceID, withOwnerRemoved)
	for _, q := range queries {
		query = q.toQuery(query)
	}
	eq := sq.Eq{
		UserInstanceIDCol.identifier(): instanceID,
	}
	if !withOwnerRemoved {
		addUserWithoutOwnerRemoved(eq)
	}
	stmt, args, err := query.Where(eq).ToSql()
=======
	query, scan := prepareNotifyUserQuery()
	for _, q := range queries {
		query = q.toQuery(query)
	}
	stmt, args, err := query.Where(sq.Eq{
		UserInstanceIDCol.identifier(): authz.GetInstance(ctx).InstanceID(),
	}).ToSql()
>>>>>>> 5ac956b0
	if err != nil {
		return nil, errors.ThrowInternal(err, "QUERY-Err3g", "Errors.Query.SQLStatment")
	}

	row := q.client.QueryRowContext(ctx, stmt, args...)
	return scan(row)
}

<<<<<<< HEAD
func (q *Queries) SearchUsers(ctx context.Context, queries *UserSearchQueries, withOwnerRemoved bool) (*Users, error) {
	instanceID := authz.GetInstance(ctx).InstanceID()
	query, scan := prepareUsersQuery(instanceID, withOwnerRemoved)
	eq := sq.Eq{UserInstanceIDCol.identifier(): instanceID}
	if !withOwnerRemoved {
		addUserWithoutOwnerRemoved(eq)
	}
	stmt, args, err := queries.toQuery(query).Where(eq).ToSql()
=======
func (q *Queries) SearchUsers(ctx context.Context, queries *UserSearchQueries) (*Users, error) {
	query, scan := prepareUsersQuery()
	stmt, args, err := queries.toQuery(query).
		Where(sq.Eq{
			UserInstanceIDCol.identifier(): authz.GetInstance(ctx).InstanceID(),
		}).
		ToSql()
>>>>>>> 5ac956b0
	if err != nil {
		return nil, errors.ThrowInternal(err, "QUERY-Dgbg2", "Errors.Query.SQLStatment")
	}

	rows, err := q.client.QueryContext(ctx, stmt, args...)
	if err != nil {
		return nil, errors.ThrowInternal(err, "QUERY-AG4gs", "Errors.Internal")
	}
	users, err := scan(rows)
	if err != nil {
		return nil, err
	}
	users.LatestSequence, err = q.latestSequence(ctx, userTable)
	return users, err
}

func (q *Queries) IsUserUnique(ctx context.Context, username, email, resourceOwner string, withOwnerRemoved bool) (bool, error) {
	query, scan := prepareUserUniqueQuery()
	queries := make([]SearchQuery, 0, 3)
	if username != "" {
		usernameQuery, err := NewUserUsernameSearchQuery(username, TextEquals)
		if err != nil {
			return false, err
		}
		queries = append(queries, usernameQuery)
	}
	if email != "" {
		emailQuery, err := NewUserEmailSearchQuery(email, TextEquals)
		if err != nil {
			return false, err
		}
		queries = append(queries, emailQuery)
	}
	if resourceOwner != "" {
		resourceOwnerQuery, err := NewUserResourceOwnerSearchQuery(resourceOwner, TextEquals)
		if err != nil {
			return false, err
		}
		queries = append(queries, resourceOwnerQuery)
	}
	for _, q := range queries {
		query = q.toQuery(query)
	}
	eq := sq.Eq{UserInstanceIDCol.identifier(): authz.GetInstance(ctx).InstanceID()}
	if !withOwnerRemoved {
		addUserWithoutOwnerRemoved(eq)
	}
	stmt, args, err := query.Where(eq).ToSql()
	if err != nil {
		return false, errors.ThrowInternal(err, "QUERY-Dg43g", "Errors.Query.SQLStatment")
	}
	row := q.client.QueryRowContext(ctx, stmt, args...)
	return scan(row)
}

func (q *UserSearchQueries) toQuery(query sq.SelectBuilder) sq.SelectBuilder {
	query = q.SearchRequest.toQuery(query)
	for _, q := range q.Queries {
		query = q.toQuery(query)
	}
	return query
}

func (r *UserSearchQueries) AppendMyResourceOwnerQuery(orgID string) error {
	query, err := NewUserResourceOwnerSearchQuery(orgID, TextEquals)
	if err != nil {
		return err
	}
	r.Queries = append(r.Queries, query)
	return nil
}

func NewUserResourceOwnerSearchQuery(value string, comparison TextComparison) (SearchQuery, error) {
	return NewTextQuery(UserResourceOwnerCol, value, comparison)
}

func NewUserUsernameSearchQuery(value string, comparison TextComparison) (SearchQuery, error) {
	return NewTextQuery(UserUsernameCol, value, comparison)
}

func NewUserFirstNameSearchQuery(value string, comparison TextComparison) (SearchQuery, error) {
	return NewTextQuery(HumanFirstNameCol, value, comparison)
}

func NewUserLastNameSearchQuery(value string, comparison TextComparison) (SearchQuery, error) {
	return NewTextQuery(HumanLastNameCol, value, comparison)
}

func NewUserNickNameSearchQuery(value string, comparison TextComparison) (SearchQuery, error) {
	return NewTextQuery(HumanNickNameCol, value, comparison)
}

func NewUserDisplayNameSearchQuery(value string, comparison TextComparison) (SearchQuery, error) {
	return NewTextQuery(HumanDisplayNameCol, value, comparison)
}

func NewUserEmailSearchQuery(value string, comparison TextComparison) (SearchQuery, error) {
	return NewTextQuery(HumanEmailCol, value, comparison)
}

func NewUserPhoneSearchQuery(value string, comparison TextComparison) (SearchQuery, error) {
	return NewTextQuery(HumanPhoneCol, value, comparison)
}

func NewUserVerifiedEmailSearchQuery(value string, comparison TextComparison) (SearchQuery, error) {
	return NewTextQuery(NotifyVerifiedEmailCol, value, comparison)
}

func NewUserVerifiedPhoneSearchQuery(value string, comparison TextComparison) (SearchQuery, error) {
	return NewTextQuery(NotifyVerifiedPhoneCol, value, comparison)
}

func NewUserStateSearchQuery(value int32) (SearchQuery, error) {
	return NewNumberQuery(UserStateCol, value, NumberEquals)
}

func NewUserTypeSearchQuery(value int32) (SearchQuery, error) {
	return NewNumberQuery(UserTypeCol, value, NumberEquals)
}

func NewUserPreferredLoginNameSearchQuery(value string, comparison TextComparison) (SearchQuery, error) {
	return NewTextQuery(userPreferredLoginNameCol, value, comparison)
}

func NewUserLoginNamesSearchQuery(value string) (SearchQuery, error) {
	return NewTextQuery(userLoginNamesListCol, value, TextListContains)
}

func NewUserLoginNameExistsQuery(value string, comparison TextComparison) (SearchQuery, error) {
	//linking queries for the subselect
	instanceQuery, err := NewColumnComparisonQuery(LoginNameInstanceIDCol, UserInstanceIDCol, ColumnEquals)
	if err != nil {
		return nil, err
	}
	userIDQuery, err := NewColumnComparisonQuery(LoginNameUserIDCol, UserIDCol, ColumnEquals)
	if err != nil {
		return nil, err
	}
	//text query to select data from the linked sub select
	loginNameQuery, err := NewTextQuery(LoginNameNameCol, value, comparison)
	if err != nil {
		return nil, err
	}
	//full definition of the sub select
	subSelect, err := NewSubSelect(LoginNameUserIDCol, []SearchQuery{instanceQuery, userIDQuery, loginNameQuery})
	if err != nil {
		return nil, err
	}
	// "WHERE * IN (*)" query with subquery as list-data provider
	return NewListQuery(
		UserIDCol,
		subSelect,
		ListIn,
	)
}

<<<<<<< HEAD
func prepareLoginNamesQuery(instanceID string, withOwnerRemoved bool) (string, []interface{}, error) {
	eq := sq.Eq{
		userLoginNamesInstanceIDCol.identifier(): instanceID,
	}
	if !withOwnerRemoved {
		eq[userLoginNamesOwnerRemovedUserCol.identifier()] = false
		eq[userLoginNamesOwnerRemovedPolicyCol.identifier()] = false
		eq[userLoginNamesOwnerRemovedDomainCol.identifier()] = false
	}
	return sq.Select(
=======
func prepareUserQuery() (sq.SelectBuilder, func(*sql.Row) (*User, error)) {
	loginNamesQuery, _, err := sq.Select(
>>>>>>> 5ac956b0
		userLoginNamesUserIDCol.identifier(),
		"ARRAY_AGG("+userLoginNamesNameCol.identifier()+") AS "+userLoginNamesListCol.name,
		userLoginNamesInstanceIDCol.identifier()).
		From(userLoginNamesTable.identifier()).
<<<<<<< HEAD
		GroupBy(userLoginNamesUserIDCol.identifier()).
		Where(eq).ToSql()
}

func preparePreferredLoginNamesQuery(instanceID string, withOwnerRemoved bool) (string, []interface{}, error) {
	eq := sq.Eq{
		userPreferredLoginNameIsPrimaryCol.identifier():  true,
		userPreferredLoginNameInstanceIDCol.identifier(): instanceID,
	}
	if !withOwnerRemoved {
		eq[userPreferredLoginNameOwnerRemovedUserCol.identifier()] = false
		eq[userPreferredLoginNameOwnerRemovedPolicyCol.identifier()] = false
		eq[userPreferredLoginNameOwnerRemovedDomainCol.identifier()] = false
=======
		GroupBy(userLoginNamesUserIDCol.identifier(), userLoginNamesInstanceIDCol.identifier()).
		ToSql()
	if err != nil {
		return sq.SelectBuilder{}, nil
>>>>>>> 5ac956b0
	}

	return sq.Select(
		userPreferredLoginNameUserIDCol.identifier(),
		userPreferredLoginNameCol.identifier(),
		userPreferredLoginNameInstanceIDCol.identifier()).
		From(userPreferredLoginNameTable.identifier()).
<<<<<<< HEAD
		Where(eq).ToSql()
}

func prepareUserQuery(instanceID string, withLoginNamesOwnerRemoved bool) (sq.SelectBuilder, func(*sql.Row) (*User, error)) {
	loginNamesQuery, loginNamesArgs, err := prepareLoginNamesQuery(instanceID, withLoginNamesOwnerRemoved)
	if err != nil {
		return sq.SelectBuilder{}, nil
	}
	preferredLoginNameQuery, preferredLoginNameArgs, err := preparePreferredLoginNamesQuery(instanceID, withLoginNamesOwnerRemoved)
=======
		Where(
			sq.Eq{
				userPreferredLoginNameIsPrimaryCol.identifier(): true,
			}).
		ToSql()
>>>>>>> 5ac956b0
	if err != nil {
		return sq.SelectBuilder{}, nil
	}
	return sq.Select(
			UserIDCol.identifier(),
			UserCreationDateCol.identifier(),
			UserChangeDateCol.identifier(),
			UserResourceOwnerCol.identifier(),
			UserSequenceCol.identifier(),
			UserStateCol.identifier(),
			UserTypeCol.identifier(),
			UserUsernameCol.identifier(),
			userLoginNamesListCol.identifier(),
			userPreferredLoginNameCol.identifier(),
			HumanUserIDCol.identifier(),
			HumanFirstNameCol.identifier(),
			HumanLastNameCol.identifier(),
			HumanNickNameCol.identifier(),
			HumanDisplayNameCol.identifier(),
			HumanPreferredLanguageCol.identifier(),
			HumanGenderCol.identifier(),
			HumanAvatarURLCol.identifier(),
			HumanEmailCol.identifier(),
			HumanIsEmailVerifiedCol.identifier(),
			HumanPhoneCol.identifier(),
			HumanIsPhoneVerifiedCol.identifier(),
			MachineUserIDCol.identifier(),
			MachineNameCol.identifier(),
			MachineDescriptionCol.identifier(),
			countColumn.identifier(),
		).
			From(userTable.identifier()).
			LeftJoin(join(HumanUserIDCol, UserIDCol)).
			LeftJoin(join(MachineUserIDCol, UserIDCol)).
			LeftJoin("("+loginNamesQuery+") AS "+userLoginNamesTable.alias+" ON "+
				userLoginNamesUserIDCol.identifier()+" = "+UserIDCol.identifier()+" AND "+
				userLoginNamesInstanceIDCol.identifier()+" = "+UserInstanceIDCol.identifier()).
			LeftJoin("("+preferredLoginNameQuery+") AS "+userPreferredLoginNameTable.alias+" ON "+
				userPreferredLoginNameUserIDCol.identifier()+" = "+UserIDCol.identifier()+" AND "+
				userPreferredLoginNameInstanceIDCol.identifier()+" = "+UserInstanceIDCol.identifier(),
				preferredLoginNameArgs...).
			PlaceholderFormat(sq.Dollar),
		func(row *sql.Row) (*User, error) {
			u := new(User)
			var count int
			preferredLoginName := sql.NullString{}

			humanID := sql.NullString{}
			firstName := sql.NullString{}
			lastName := sql.NullString{}
			nickName := sql.NullString{}
			displayName := sql.NullString{}
			preferredLanguage := sql.NullString{}
			gender := sql.NullInt32{}
			avatarKey := sql.NullString{}
			email := sql.NullString{}
			isEmailVerified := sql.NullBool{}
			phone := sql.NullString{}
			isPhoneVerified := sql.NullBool{}

			machineID := sql.NullString{}
			name := sql.NullString{}
			description := sql.NullString{}

			err := row.Scan(
				&u.ID,
				&u.CreationDate,
				&u.ChangeDate,
				&u.ResourceOwner,
				&u.Sequence,
				&u.State,
				&u.Type,
				&u.Username,
				&u.LoginNames,
				&preferredLoginName,
				&humanID,
				&firstName,
				&lastName,
				&nickName,
				&displayName,
				&preferredLanguage,
				&gender,
				&avatarKey,
				&email,
				&isEmailVerified,
				&phone,
				&isPhoneVerified,
				&machineID,
				&name,
				&description,
				&count,
			)

			if err != nil || count != 1 {
				if errs.Is(err, sql.ErrNoRows) || count != 1 {
					return nil, errors.ThrowNotFound(err, "QUERY-Dfbg2", "Errors.User.NotFound")
				}
				return nil, errors.ThrowInternal(err, "QUERY-Bgah2", "Errors.Internal")
			}

			u.PreferredLoginName = preferredLoginName.String

			if humanID.Valid {
				u.Human = &Human{
					FirstName:         firstName.String,
					LastName:          lastName.String,
					NickName:          nickName.String,
					DisplayName:       displayName.String,
					AvatarKey:         avatarKey.String,
					PreferredLanguage: language.Make(preferredLanguage.String),
					Gender:            domain.Gender(gender.Int32),
					Email:             email.String,
					IsEmailVerified:   isEmailVerified.Bool,
					Phone:             phone.String,
					IsPhoneVerified:   isPhoneVerified.Bool,
				}
			} else if machineID.Valid {
				u.Machine = &Machine{
					Name:        name.String,
					Description: description.String,
				}
			}
			return u, nil
		}
}

func prepareProfileQuery() (sq.SelectBuilder, func(*sql.Row) (*Profile, error)) {
	return sq.Select(
			UserIDCol.identifier(),
			UserCreationDateCol.identifier(),
			UserChangeDateCol.identifier(),
			UserResourceOwnerCol.identifier(),
			UserSequenceCol.identifier(),
			HumanUserIDCol.identifier(),
			HumanFirstNameCol.identifier(),
			HumanLastNameCol.identifier(),
			HumanNickNameCol.identifier(),
			HumanDisplayNameCol.identifier(),
			HumanPreferredLanguageCol.identifier(),
			HumanGenderCol.identifier(),
			HumanAvatarURLCol.identifier()).
			From(userTable.identifier()).
			LeftJoin(join(HumanUserIDCol, UserIDCol)).
			PlaceholderFormat(sq.Dollar),
		func(row *sql.Row) (*Profile, error) {
			p := new(Profile)

			humanID := sql.NullString{}
			firstName := sql.NullString{}
			lastName := sql.NullString{}
			nickName := sql.NullString{}
			displayName := sql.NullString{}
			preferredLanguage := sql.NullString{}
			gender := sql.NullInt32{}
			avatarKey := sql.NullString{}
			err := row.Scan(
				&p.ID,
				&p.CreationDate,
				&p.ChangeDate,
				&p.ResourceOwner,
				&p.Sequence,
				&humanID,
				&firstName,
				&lastName,
				&nickName,
				&displayName,
				&preferredLanguage,
				&gender,
				&avatarKey,
			)
			if err != nil {
				if errs.Is(err, sql.ErrNoRows) {
					return nil, errors.ThrowNotFound(err, "QUERY-HNhb3", "Errors.User.NotFound")
				}
				return nil, errors.ThrowInternal(err, "QUERY-Rfheq", "Errors.Internal")
			}
			if !humanID.Valid {
				return nil, errors.ThrowPreconditionFailed(nil, "QUERY-WLTce", "Errors.User.NotHuman")
			}

			p.FirstName = firstName.String
			p.LastName = lastName.String
			p.NickName = nickName.String
			p.DisplayName = displayName.String
			p.AvatarKey = avatarKey.String
			p.PreferredLanguage = language.Make(preferredLanguage.String)
			p.Gender = domain.Gender(gender.Int32)

			return p, nil
		}
}

func prepareEmailQuery() (sq.SelectBuilder, func(*sql.Row) (*Email, error)) {
	return sq.Select(
			UserIDCol.identifier(),
			UserCreationDateCol.identifier(),
			UserChangeDateCol.identifier(),
			UserResourceOwnerCol.identifier(),
			UserSequenceCol.identifier(),
			HumanUserIDCol.identifier(),
			HumanEmailCol.identifier(),
			HumanIsEmailVerifiedCol.identifier()).
			From(userTable.identifier()).
			LeftJoin(join(HumanUserIDCol, UserIDCol)).
			PlaceholderFormat(sq.Dollar),
		func(row *sql.Row) (*Email, error) {
			e := new(Email)

			humanID := sql.NullString{}
			email := sql.NullString{}
			isEmailVerified := sql.NullBool{}

			err := row.Scan(
				&e.ID,
				&e.CreationDate,
				&e.ChangeDate,
				&e.ResourceOwner,
				&e.Sequence,
				&humanID,
				&email,
				&isEmailVerified,
			)
			if err != nil {
				if errs.Is(err, sql.ErrNoRows) {
					return nil, errors.ThrowNotFound(err, "QUERY-Hms2s", "Errors.User.NotFound")
				}
				return nil, errors.ThrowInternal(err, "QUERY-Nu42d", "Errors.Internal")
			}
			if !humanID.Valid {
				return nil, errors.ThrowPreconditionFailed(nil, "QUERY-pt7HY", "Errors.User.NotHuman")
			}

			e.Email = email.String
			e.IsVerified = isEmailVerified.Bool

			return e, nil
		}
}

func preparePhoneQuery() (sq.SelectBuilder, func(*sql.Row) (*Phone, error)) {
	return sq.Select(
			UserIDCol.identifier(),
			UserCreationDateCol.identifier(),
			UserChangeDateCol.identifier(),
			UserResourceOwnerCol.identifier(),
			UserSequenceCol.identifier(),
			HumanUserIDCol.identifier(),
			HumanPhoneCol.identifier(),
			HumanIsPhoneVerifiedCol.identifier()).
			From(userTable.identifier()).
			LeftJoin(join(HumanUserIDCol, UserIDCol)).
			PlaceholderFormat(sq.Dollar),
		func(row *sql.Row) (*Phone, error) {
			e := new(Phone)

			humanID := sql.NullString{}
			phone := sql.NullString{}
			isPhoneVerified := sql.NullBool{}

			err := row.Scan(
				&e.ID,
				&e.CreationDate,
				&e.ChangeDate,
				&e.ResourceOwner,
				&e.Sequence,
				&humanID,
				&phone,
				&isPhoneVerified,
			)
			if err != nil {
				if errs.Is(err, sql.ErrNoRows) {
					return nil, errors.ThrowNotFound(err, "QUERY-DAvb3", "Errors.User.NotFound")
				}
				return nil, errors.ThrowInternal(err, "QUERY-Bmf2h", "Errors.Internal")
			}
			if !humanID.Valid {
				return nil, errors.ThrowPreconditionFailed(nil, "QUERY-hliQl", "Errors.User.NotHuman")
			}

			e.Phone = phone.String
			e.IsVerified = isPhoneVerified.Bool

			return e, nil
		}
}

<<<<<<< HEAD
func prepareNotifyUserQuery(instanceID string, withLoginNamesOwnerRemoved bool) (sq.SelectBuilder, func(*sql.Row) (*NotifyUser, error)) {
	loginNamesQuery, loginNamesArgs, err := prepareLoginNamesQuery(instanceID, withLoginNamesOwnerRemoved)
	if err != nil {
		return sq.SelectBuilder{}, nil
	}
	preferredLoginNameQuery, preferredLoginNameArgs, err := preparePreferredLoginNamesQuery(instanceID, withLoginNamesOwnerRemoved)
=======
func prepareNotifyUserQuery() (sq.SelectBuilder, func(*sql.Row) (*NotifyUser, error)) {
	loginNamesQuery, _, err := sq.Select(
		userLoginNamesUserIDCol.identifier(),
		"ARRAY_AGG("+userLoginNamesNameCol.identifier()+") AS "+userLoginNamesListCol.name,
		userLoginNamesInstanceIDCol.identifier()).
		From(userLoginNamesTable.identifier()).
		GroupBy(userLoginNamesUserIDCol.identifier(), userLoginNamesInstanceIDCol.identifier()).
		ToSql()
	if err != nil {
		return sq.SelectBuilder{}, nil
	}
	preferredLoginNameQuery, preferredLoginNameArgs, err := sq.Select(
		userPreferredLoginNameUserIDCol.identifier(),
		userPreferredLoginNameCol.identifier(),
		userPreferredLoginNameInstanceIDCol.identifier()).
		From(userPreferredLoginNameTable.identifier()).
		Where(
			sq.Eq{
				userPreferredLoginNameIsPrimaryCol.identifier(): true,
			}).
		ToSql()
>>>>>>> 5ac956b0
	if err != nil {
		return sq.SelectBuilder{}, nil
	}
	return sq.Select(
			UserIDCol.identifier(),
			UserCreationDateCol.identifier(),
			UserChangeDateCol.identifier(),
			UserResourceOwnerCol.identifier(),
			UserSequenceCol.identifier(),
			UserStateCol.identifier(),
			UserTypeCol.identifier(),
			UserUsernameCol.identifier(),
			userLoginNamesListCol.identifier(),
			userPreferredLoginNameCol.identifier(),
			HumanUserIDCol.identifier(),
			HumanFirstNameCol.identifier(),
			HumanLastNameCol.identifier(),
			HumanNickNameCol.identifier(),
			HumanDisplayNameCol.identifier(),
			HumanPreferredLanguageCol.identifier(),
			HumanGenderCol.identifier(),
			HumanAvatarURLCol.identifier(),
			NotifyUserIDCol.identifier(),
			NotifyEmailCol.identifier(),
			NotifyVerifiedEmailCol.identifier(),
			NotifyPhoneCol.identifier(),
			NotifyVerifiedPhoneCol.identifier(),
			NotifyPasswordSetCol.identifier(),
			countColumn.identifier(),
		).
			From(userTable.identifier()).
			LeftJoin(join(HumanUserIDCol, UserIDCol)).
			LeftJoin(join(NotifyUserIDCol, UserIDCol)).
			LeftJoin("("+loginNamesQuery+") AS "+userLoginNamesTable.alias+" ON "+
				userLoginNamesUserIDCol.identifier()+" = "+UserIDCol.identifier()+" AND "+
				userLoginNamesInstanceIDCol.identifier()+" = "+UserInstanceIDCol.identifier()).
			LeftJoin("("+preferredLoginNameQuery+") AS "+userPreferredLoginNameTable.alias+" ON "+
				userPreferredLoginNameUserIDCol.identifier()+" = "+UserIDCol.identifier()+" AND "+
				userPreferredLoginNameInstanceIDCol.identifier()+" = "+UserInstanceIDCol.identifier(),
				preferredLoginNameArgs...).
			PlaceholderFormat(sq.Dollar),
		func(row *sql.Row) (*NotifyUser, error) {
			u := new(NotifyUser)
			var count int
			loginNames := database.StringArray{}
			preferredLoginName := sql.NullString{}

			humanID := sql.NullString{}
			firstName := sql.NullString{}
			lastName := sql.NullString{}
			nickName := sql.NullString{}
			displayName := sql.NullString{}
			preferredLanguage := sql.NullString{}
			gender := sql.NullInt32{}
			avatarKey := sql.NullString{}

			notifyUserID := sql.NullString{}
			notifyEmail := sql.NullString{}
			notifyVerifiedEmail := sql.NullString{}
			notifyPhone := sql.NullString{}
			notifyVerifiedPhone := sql.NullString{}
			notifyPasswordSet := sql.NullBool{}

			err := row.Scan(
				&u.ID,
				&u.CreationDate,
				&u.ChangeDate,
				&u.ResourceOwner,
				&u.Sequence,
				&u.State,
				&u.Type,
				&u.Username,
				&loginNames,
				&preferredLoginName,
				&humanID,
				&firstName,
				&lastName,
				&nickName,
				&displayName,
				&preferredLanguage,
				&gender,
				&avatarKey,
				&notifyUserID,
				&notifyEmail,
				&notifyVerifiedEmail,
				&notifyPhone,
				&notifyVerifiedPhone,
				&notifyPasswordSet,
				&count,
			)

			if err != nil || count != 1 {
				if errs.Is(err, sql.ErrNoRows) || count != 1 {
					return nil, errors.ThrowNotFound(err, "QUERY-Dgqd2", "Errors.User.NotFound")
				}
				return nil, errors.ThrowInternal(err, "QUERY-Dbwsg", "Errors.Internal")
			}

			if !notifyUserID.Valid {
				return nil, errors.ThrowPreconditionFailed(nil, "QUERY-Sfw3f", "Errors.User.NotFound")
			}

			u.LoginNames = loginNames
			if preferredLoginName.Valid {
				u.PreferredLoginName = preferredLoginName.String
			}
			if humanID.Valid {
				u.FirstName = firstName.String
				u.LastName = lastName.String
				u.NickName = nickName.String
				u.DisplayName = displayName.String
				u.AvatarKey = avatarKey.String
				u.PreferredLanguage = language.Make(preferredLanguage.String)
				u.Gender = domain.Gender(gender.Int32)
			}
			u.LastEmail = notifyEmail.String
			u.VerifiedEmail = notifyVerifiedEmail.String
			u.LastPhone = notifyPhone.String
			u.VerifiedPhone = notifyVerifiedPhone.String
			u.PasswordSet = notifyPasswordSet.Bool

			return u, nil
		}
}

func prepareUserUniqueQuery() (sq.SelectBuilder, func(*sql.Row) (bool, error)) {
	return sq.Select(
			UserIDCol.identifier(),
			UserStateCol.identifier(),
			UserUsernameCol.identifier(),
			HumanUserIDCol.identifier(),
			HumanEmailCol.identifier(),
			HumanIsEmailVerifiedCol.identifier()).
			From(userTable.identifier()).
			LeftJoin(join(HumanUserIDCol, UserIDCol)).
			PlaceholderFormat(sq.Dollar),
		func(row *sql.Row) (bool, error) {
			userID := sql.NullString{}
			state := sql.NullInt32{}
			username := sql.NullString{}
			humanID := sql.NullString{}
			email := sql.NullString{}
			isEmailVerified := sql.NullBool{}

			err := row.Scan(
				&userID,
				&state,
				&username,
				&humanID,
				&email,
				&isEmailVerified,
			)
			if err != nil {
				if errs.Is(err, sql.ErrNoRows) {
					return true, nil
				}
				return false, errors.ThrowInternal(err, "QUERY-Cxces", "Errors.Internal")
			}
			return !userID.Valid, nil
		}
}

<<<<<<< HEAD
func prepareUsersQuery(instanceID string, withLoginNamesOwnerRemoved bool) (sq.SelectBuilder, func(*sql.Rows) (*Users, error)) {
	loginNamesQuery, loginNamesArgs, err := prepareLoginNamesQuery(instanceID, withLoginNamesOwnerRemoved)
	if err != nil {
		return sq.SelectBuilder{}, nil
	}
	preferredLoginNameQuery, preferredLoginNameArgs, err := preparePreferredLoginNamesQuery(instanceID, withLoginNamesOwnerRemoved)
=======
func prepareUsersQuery() (sq.SelectBuilder, func(*sql.Rows) (*Users, error)) {
	loginNamesQuery, _, err := sq.Select(
		userLoginNamesUserIDCol.identifier(),
		"ARRAY_AGG("+userLoginNamesNameCol.identifier()+") AS "+userLoginNamesListCol.name,
		userLoginNamesInstanceIDCol.identifier()).
		From(userLoginNamesTable.identifier()).
		GroupBy(userLoginNamesUserIDCol.identifier(), userLoginNamesInstanceIDCol.identifier()).
		ToSql()
	if err != nil {
		return sq.SelectBuilder{}, nil
	}
	preferredLoginNameQuery, preferredLoginNameArgs, err := sq.Select(
		userPreferredLoginNameUserIDCol.identifier(),
		userPreferredLoginNameCol.identifier(),
		userPreferredLoginNameInstanceIDCol.identifier()).
		From(userPreferredLoginNameTable.identifier()).
		Where(
			sq.Eq{
				userPreferredLoginNameIsPrimaryCol.identifier(): true,
			}).
		ToSql()
>>>>>>> 5ac956b0
	if err != nil {
		return sq.SelectBuilder{}, nil
	}

	return sq.Select(
			UserIDCol.identifier(),
			UserCreationDateCol.identifier(),
			UserChangeDateCol.identifier(),
			UserResourceOwnerCol.identifier(),
			UserSequenceCol.identifier(),
			UserStateCol.identifier(),
			UserTypeCol.identifier(),
			UserUsernameCol.identifier(),
			userLoginNamesListCol.identifier(),
			userPreferredLoginNameCol.identifier(),
			HumanUserIDCol.identifier(),
			HumanFirstNameCol.identifier(),
			HumanLastNameCol.identifier(),
			HumanNickNameCol.identifier(),
			HumanDisplayNameCol.identifier(),
			HumanPreferredLanguageCol.identifier(),
			HumanGenderCol.identifier(),
			HumanAvatarURLCol.identifier(),
			HumanEmailCol.identifier(),
			HumanIsEmailVerifiedCol.identifier(),
			HumanPhoneCol.identifier(),
			HumanIsPhoneVerifiedCol.identifier(),
			MachineUserIDCol.identifier(),
			MachineNameCol.identifier(),
			MachineDescriptionCol.identifier(),
			countColumn.identifier()).
			From(userTable.identifier()).
			LeftJoin(join(HumanUserIDCol, UserIDCol)).
			LeftJoin(join(MachineUserIDCol, UserIDCol)).
<<<<<<< HEAD
			LeftJoin("("+loginNamesQuery+") AS "+userLoginNamesTable.alias+" ON "+userLoginNamesUserIDCol.identifier()+" = "+UserIDCol.identifier(), loginNamesArgs...).
			LeftJoin("("+preferredLoginNameQuery+") AS "+userPreferredLoginNameTable.alias+" ON "+userPreferredLoginNameUserIDCol.identifier()+" = "+UserIDCol.identifier(), preferredLoginNameArgs...).
=======
			LeftJoin("("+loginNamesQuery+") AS "+userLoginNamesTable.alias+" ON "+
				userLoginNamesUserIDCol.identifier()+" = "+UserIDCol.identifier()+" AND "+
				userLoginNamesInstanceIDCol.identifier()+" = "+UserInstanceIDCol.identifier()).
			LeftJoin("("+preferredLoginNameQuery+") AS "+userPreferredLoginNameTable.alias+" ON "+
				userPreferredLoginNameUserIDCol.identifier()+" = "+UserIDCol.identifier()+" AND "+
				userPreferredLoginNameInstanceIDCol.identifier()+" = "+UserInstanceIDCol.identifier(),
				preferredLoginNameArgs...).
>>>>>>> 5ac956b0
			PlaceholderFormat(sq.Dollar),
		func(rows *sql.Rows) (*Users, error) {
			users := make([]*User, 0)
			var count uint64
			for rows.Next() {
				u := new(User)
				loginNames := database.StringArray{}
				preferredLoginName := sql.NullString{}

				humanID := sql.NullString{}
				firstName := sql.NullString{}
				lastName := sql.NullString{}
				nickName := sql.NullString{}
				displayName := sql.NullString{}
				preferredLanguage := sql.NullString{}
				gender := sql.NullInt32{}
				avatarKey := sql.NullString{}
				email := sql.NullString{}
				isEmailVerified := sql.NullBool{}
				phone := sql.NullString{}
				isPhoneVerified := sql.NullBool{}

				machineID := sql.NullString{}
				name := sql.NullString{}
				description := sql.NullString{}

				err := rows.Scan(
					&u.ID,
					&u.CreationDate,
					&u.ChangeDate,
					&u.ResourceOwner,
					&u.Sequence,
					&u.State,
					&u.Type,
					&u.Username,
					&loginNames,
					&preferredLoginName,
					&humanID,
					&firstName,
					&lastName,
					&nickName,
					&displayName,
					&preferredLanguage,
					&gender,
					&avatarKey,
					&email,
					&isEmailVerified,
					&phone,
					&isPhoneVerified,
					&machineID,
					&name,
					&description,
					&count,
				)
				if err != nil {
					return nil, err
				}

				u.LoginNames = loginNames
				if preferredLoginName.Valid {
					u.PreferredLoginName = preferredLoginName.String
				}

				if humanID.Valid {
					u.Human = &Human{
						FirstName:         firstName.String,
						LastName:          lastName.String,
						NickName:          nickName.String,
						DisplayName:       displayName.String,
						AvatarKey:         avatarKey.String,
						PreferredLanguage: language.Make(preferredLanguage.String),
						Gender:            domain.Gender(gender.Int32),
						Email:             email.String,
						IsEmailVerified:   isEmailVerified.Bool,
						Phone:             phone.String,
						IsPhoneVerified:   isPhoneVerified.Bool,
					}
				} else if machineID.Valid {
					u.Machine = &Machine{
						Name:        name.String,
						Description: description.String,
					}
				}

				users = append(users, u)
			}

			if err := rows.Close(); err != nil {
				return nil, errors.ThrowInternal(err, "QUERY-frhbd", "Errors.Query.CloseRows")
			}

			return &Users{
				Users: users,
				SearchResponse: SearchResponse{
					Count: count,
				},
			}, nil
		}
}<|MERGE_RESOLUTION|>--- conflicted
+++ resolved
@@ -316,28 +316,18 @@
 		projection.LoginNameProjection.Trigger(ctx)
 	}
 
-<<<<<<< HEAD
-	instanceID := authz.GetInstance(ctx).InstanceID()
-	query, scan := prepareUserQuery(instanceID, withOwnerRemoved)
-=======
-	query, scan := prepareUserQuery()
->>>>>>> 5ac956b0
+	query, scan := prepareUserQuery(withOwnerRemoved)
 	for _, q := range queries {
 		query = q.toQuery(query)
 	}
 	eq := sq.Eq{
 		UserIDCol.identifier():         userID,
-<<<<<<< HEAD
-		UserInstanceIDCol.identifier(): instanceID,
+		UserInstanceIDCol.identifier(): authz.GetInstance(ctx).InstanceID(),
 	}
 	if !withOwnerRemoved {
 		addUserWithoutOwnerRemoved(eq)
 	}
 	stmt, args, err := query.Where(eq).ToSql()
-=======
-		UserInstanceIDCol.identifier(): authz.GetInstance(ctx).InstanceID(),
-	}).ToSql()
->>>>>>> 5ac956b0
 	if err != nil {
 		return nil, errors.ThrowInternal(err, "QUERY-FBg21", "Errors.Query.SQLStatment")
 	}
@@ -352,28 +342,17 @@
 		projection.LoginNameProjection.Trigger(ctx)
 	}
 
-<<<<<<< HEAD
-	instanceID := authz.GetInstance(ctx).InstanceID()
-	query, scan := prepareUserQuery(instanceID, withOwnerRemoved)
+	query, scan := prepareUserQuery(withOwnerRemoved)
 	for _, q := range queries {
 		query = q.toQuery(query)
 	}
 	eq := sq.Eq{
-		UserInstanceIDCol.identifier(): instanceID,
+		UserInstanceIDCol.identifier(): authz.GetInstance(ctx).InstanceID(),
 	}
 	if !withOwnerRemoved {
 		addUserWithoutOwnerRemoved(eq)
 	}
 	stmt, args, err := query.Where(eq).ToSql()
-=======
-	query, scan := prepareUserQuery()
-	for _, q := range queries {
-		query = q.toQuery(query)
-	}
-	stmt, args, err := query.Where(sq.Eq{
-		UserInstanceIDCol.identifier(): authz.GetInstance(ctx).InstanceID(),
-	}).ToSql()
->>>>>>> 5ac956b0
 	if err != nil {
 		return nil, errors.ThrowInternal(err, "QUERY-Dnhr2", "Errors.Query.SQLStatment")
 	}
@@ -451,28 +430,18 @@
 		projection.LoginNameProjection.Trigger(ctx)
 	}
 
-<<<<<<< HEAD
-	instanceID := authz.GetInstance(ctx).InstanceID()
-	query, scan := prepareNotifyUserQuery(instanceID, withOwnerRemoved)
-=======
-	query, scan := prepareNotifyUserQuery()
->>>>>>> 5ac956b0
+	query, scan := prepareNotifyUserQuery(withOwnerRemoved)
 	for _, q := range queries {
 		query = q.toQuery(query)
 	}
 	eq := sq.Eq{
 		UserIDCol.identifier():         userID,
-<<<<<<< HEAD
-		UserInstanceIDCol.identifier(): instanceID,
+		UserInstanceIDCol.identifier(): authz.GetInstance(ctx).InstanceID(),
 	}
 	if !withOwnerRemoved {
 		addUserWithoutOwnerRemoved(eq)
 	}
 	stmt, args, err := query.Where(eq).ToSql()
-=======
-		UserInstanceIDCol.identifier(): authz.GetInstance(ctx).InstanceID(),
-	}).ToSql()
->>>>>>> 5ac956b0
 	if err != nil {
 		return nil, errors.ThrowInternal(err, "QUERY-Err3g", "Errors.Query.SQLStatment")
 	}
@@ -487,28 +456,17 @@
 		projection.LoginNameProjection.Trigger(ctx)
 	}
 
-<<<<<<< HEAD
-	instanceID := authz.GetInstance(ctx).InstanceID()
-	query, scan := prepareNotifyUserQuery(instanceID, withOwnerRemoved)
+	query, scan := prepareNotifyUserQuery(withOwnerRemoved)
 	for _, q := range queries {
 		query = q.toQuery(query)
 	}
 	eq := sq.Eq{
-		UserInstanceIDCol.identifier(): instanceID,
+		UserInstanceIDCol.identifier(): authz.GetInstance(ctx).InstanceID(),
 	}
 	if !withOwnerRemoved {
 		addUserWithoutOwnerRemoved(eq)
 	}
 	stmt, args, err := query.Where(eq).ToSql()
-=======
-	query, scan := prepareNotifyUserQuery()
-	for _, q := range queries {
-		query = q.toQuery(query)
-	}
-	stmt, args, err := query.Where(sq.Eq{
-		UserInstanceIDCol.identifier(): authz.GetInstance(ctx).InstanceID(),
-	}).ToSql()
->>>>>>> 5ac956b0
 	if err != nil {
 		return nil, errors.ThrowInternal(err, "QUERY-Err3g", "Errors.Query.SQLStatment")
 	}
@@ -517,24 +475,14 @@
 	return scan(row)
 }
 
-<<<<<<< HEAD
 func (q *Queries) SearchUsers(ctx context.Context, queries *UserSearchQueries, withOwnerRemoved bool) (*Users, error) {
-	instanceID := authz.GetInstance(ctx).InstanceID()
-	query, scan := prepareUsersQuery(instanceID, withOwnerRemoved)
-	eq := sq.Eq{UserInstanceIDCol.identifier(): instanceID}
+	query, scan := prepareUsersQuery(withOwnerRemoved)
+	eq := sq.Eq{UserInstanceIDCol.identifier(): authz.GetInstance(ctx).InstanceID()}
 	if !withOwnerRemoved {
 		addUserWithoutOwnerRemoved(eq)
 	}
-	stmt, args, err := queries.toQuery(query).Where(eq).ToSql()
-=======
-func (q *Queries) SearchUsers(ctx context.Context, queries *UserSearchQueries) (*Users, error) {
-	query, scan := prepareUsersQuery()
-	stmt, args, err := queries.toQuery(query).
-		Where(sq.Eq{
-			UserInstanceIDCol.identifier(): authz.GetInstance(ctx).InstanceID(),
-		}).
+	stmt, args, err := queries.toQuery(query).Where(eq).
 		ToSql()
->>>>>>> 5ac956b0
 	if err != nil {
 		return nil, errors.ThrowInternal(err, "QUERY-Dgbg2", "Errors.Query.SQLStatment")
 	}
@@ -691,45 +639,33 @@
 	)
 }
 
-<<<<<<< HEAD
-func prepareLoginNamesQuery(instanceID string, withOwnerRemoved bool) (string, []interface{}, error) {
-	eq := sq.Eq{
-		userLoginNamesInstanceIDCol.identifier(): instanceID,
-	}
-	if !withOwnerRemoved {
-		eq[userLoginNamesOwnerRemovedUserCol.identifier()] = false
-		eq[userLoginNamesOwnerRemovedPolicyCol.identifier()] = false
-		eq[userLoginNamesOwnerRemovedDomainCol.identifier()] = false
-	}
-	return sq.Select(
-=======
-func prepareUserQuery() (sq.SelectBuilder, func(*sql.Row) (*User, error)) {
-	loginNamesQuery, _, err := sq.Select(
->>>>>>> 5ac956b0
+func prepareLoginNamesQuery(withOwnerRemoved bool) (string, []interface{}, error) {
+	builder := sq.Select(
 		userLoginNamesUserIDCol.identifier(),
-		"ARRAY_AGG("+userLoginNamesNameCol.identifier()+") AS "+userLoginNamesListCol.name,
+		"ARRAY_AGG("+userLoginNamesNameCol.identifier()+")::TEXT[] AS "+userLoginNamesListCol.name,
 		userLoginNamesInstanceIDCol.identifier()).
 		From(userLoginNamesTable.identifier()).
-<<<<<<< HEAD
-		GroupBy(userLoginNamesUserIDCol.identifier()).
-		Where(eq).ToSql()
-}
-
-func preparePreferredLoginNamesQuery(instanceID string, withOwnerRemoved bool) (string, []interface{}, error) {
+		GroupBy(userLoginNamesUserIDCol.identifier(), userLoginNamesInstanceIDCol.identifier())
+
+	if !withOwnerRemoved {
+		eq := sq.Eq{
+			userLoginNamesOwnerRemovedUserCol.identifier():   false,
+			userLoginNamesOwnerRemovedPolicyCol.identifier(): false,
+			userLoginNamesOwnerRemovedDomainCol.identifier(): false,
+		}
+		builder = builder.Where(eq)
+	}
+	return builder.ToSql()
+}
+
+func preparePreferredLoginNamesQuery(withOwnerRemoved bool) (string, []interface{}, error) {
 	eq := sq.Eq{
-		userPreferredLoginNameIsPrimaryCol.identifier():  true,
-		userPreferredLoginNameInstanceIDCol.identifier(): instanceID,
+		userPreferredLoginNameIsPrimaryCol.identifier(): true,
 	}
 	if !withOwnerRemoved {
 		eq[userPreferredLoginNameOwnerRemovedUserCol.identifier()] = false
 		eq[userPreferredLoginNameOwnerRemovedPolicyCol.identifier()] = false
 		eq[userPreferredLoginNameOwnerRemovedDomainCol.identifier()] = false
-=======
-		GroupBy(userLoginNamesUserIDCol.identifier(), userLoginNamesInstanceIDCol.identifier()).
-		ToSql()
-	if err != nil {
-		return sq.SelectBuilder{}, nil
->>>>>>> 5ac956b0
 	}
 
 	return sq.Select(
@@ -737,23 +673,15 @@
 		userPreferredLoginNameCol.identifier(),
 		userPreferredLoginNameInstanceIDCol.identifier()).
 		From(userPreferredLoginNameTable.identifier()).
-<<<<<<< HEAD
 		Where(eq).ToSql()
 }
 
-func prepareUserQuery(instanceID string, withLoginNamesOwnerRemoved bool) (sq.SelectBuilder, func(*sql.Row) (*User, error)) {
-	loginNamesQuery, loginNamesArgs, err := prepareLoginNamesQuery(instanceID, withLoginNamesOwnerRemoved)
+func prepareUserQuery(withLoginNamesOwnerRemoved bool) (sq.SelectBuilder, func(*sql.Row) (*User, error)) {
+	loginNamesQuery, loginNamesArgs, err := prepareLoginNamesQuery(withLoginNamesOwnerRemoved)
 	if err != nil {
 		return sq.SelectBuilder{}, nil
 	}
-	preferredLoginNameQuery, preferredLoginNameArgs, err := preparePreferredLoginNamesQuery(instanceID, withLoginNamesOwnerRemoved)
-=======
-		Where(
-			sq.Eq{
-				userPreferredLoginNameIsPrimaryCol.identifier(): true,
-			}).
-		ToSql()
->>>>>>> 5ac956b0
+	preferredLoginNameQuery, preferredLoginNameArgs, err := preparePreferredLoginNamesQuery(withLoginNamesOwnerRemoved)
 	if err != nil {
 		return sq.SelectBuilder{}, nil
 	}
@@ -790,7 +718,8 @@
 			LeftJoin(join(MachineUserIDCol, UserIDCol)).
 			LeftJoin("("+loginNamesQuery+") AS "+userLoginNamesTable.alias+" ON "+
 				userLoginNamesUserIDCol.identifier()+" = "+UserIDCol.identifier()+" AND "+
-				userLoginNamesInstanceIDCol.identifier()+" = "+UserInstanceIDCol.identifier()).
+				userLoginNamesInstanceIDCol.identifier()+" = "+UserInstanceIDCol.identifier(),
+				loginNamesArgs...).
 			LeftJoin("("+preferredLoginNameQuery+") AS "+userPreferredLoginNameTable.alias+" ON "+
 				userPreferredLoginNameUserIDCol.identifier()+" = "+UserIDCol.identifier()+" AND "+
 				userPreferredLoginNameInstanceIDCol.identifier()+" = "+UserInstanceIDCol.identifier(),
@@ -1040,36 +969,12 @@
 		}
 }
 
-<<<<<<< HEAD
-func prepareNotifyUserQuery(instanceID string, withLoginNamesOwnerRemoved bool) (sq.SelectBuilder, func(*sql.Row) (*NotifyUser, error)) {
-	loginNamesQuery, loginNamesArgs, err := prepareLoginNamesQuery(instanceID, withLoginNamesOwnerRemoved)
+func prepareNotifyUserQuery(withLoginNamesOwnerRemoved bool) (sq.SelectBuilder, func(*sql.Row) (*NotifyUser, error)) {
+	loginNamesQuery, loginNamesArgs, err := prepareLoginNamesQuery(withLoginNamesOwnerRemoved)
 	if err != nil {
 		return sq.SelectBuilder{}, nil
 	}
-	preferredLoginNameQuery, preferredLoginNameArgs, err := preparePreferredLoginNamesQuery(instanceID, withLoginNamesOwnerRemoved)
-=======
-func prepareNotifyUserQuery() (sq.SelectBuilder, func(*sql.Row) (*NotifyUser, error)) {
-	loginNamesQuery, _, err := sq.Select(
-		userLoginNamesUserIDCol.identifier(),
-		"ARRAY_AGG("+userLoginNamesNameCol.identifier()+") AS "+userLoginNamesListCol.name,
-		userLoginNamesInstanceIDCol.identifier()).
-		From(userLoginNamesTable.identifier()).
-		GroupBy(userLoginNamesUserIDCol.identifier(), userLoginNamesInstanceIDCol.identifier()).
-		ToSql()
-	if err != nil {
-		return sq.SelectBuilder{}, nil
-	}
-	preferredLoginNameQuery, preferredLoginNameArgs, err := sq.Select(
-		userPreferredLoginNameUserIDCol.identifier(),
-		userPreferredLoginNameCol.identifier(),
-		userPreferredLoginNameInstanceIDCol.identifier()).
-		From(userPreferredLoginNameTable.identifier()).
-		Where(
-			sq.Eq{
-				userPreferredLoginNameIsPrimaryCol.identifier(): true,
-			}).
-		ToSql()
->>>>>>> 5ac956b0
+	preferredLoginNameQuery, preferredLoginNameArgs, err := preparePreferredLoginNamesQuery(withLoginNamesOwnerRemoved)
 	if err != nil {
 		return sq.SelectBuilder{}, nil
 	}
@@ -1105,7 +1010,8 @@
 			LeftJoin(join(NotifyUserIDCol, UserIDCol)).
 			LeftJoin("("+loginNamesQuery+") AS "+userLoginNamesTable.alias+" ON "+
 				userLoginNamesUserIDCol.identifier()+" = "+UserIDCol.identifier()+" AND "+
-				userLoginNamesInstanceIDCol.identifier()+" = "+UserInstanceIDCol.identifier()).
+				userLoginNamesInstanceIDCol.identifier()+" = "+UserInstanceIDCol.identifier(),
+				loginNamesArgs...).
 			LeftJoin("("+preferredLoginNameQuery+") AS "+userPreferredLoginNameTable.alias+" ON "+
 				userPreferredLoginNameUserIDCol.identifier()+" = "+UserIDCol.identifier()+" AND "+
 				userPreferredLoginNameInstanceIDCol.identifier()+" = "+UserInstanceIDCol.identifier(),
@@ -1232,40 +1138,15 @@
 		}
 }
 
-<<<<<<< HEAD
-func prepareUsersQuery(instanceID string, withLoginNamesOwnerRemoved bool) (sq.SelectBuilder, func(*sql.Rows) (*Users, error)) {
-	loginNamesQuery, loginNamesArgs, err := prepareLoginNamesQuery(instanceID, withLoginNamesOwnerRemoved)
+func prepareUsersQuery(withLoginNamesOwnerRemoved bool) (sq.SelectBuilder, func(*sql.Rows) (*Users, error)) {
+	loginNamesQuery, loginNamesArgs, err := prepareLoginNamesQuery(withLoginNamesOwnerRemoved)
 	if err != nil {
 		return sq.SelectBuilder{}, nil
 	}
-	preferredLoginNameQuery, preferredLoginNameArgs, err := preparePreferredLoginNamesQuery(instanceID, withLoginNamesOwnerRemoved)
-=======
-func prepareUsersQuery() (sq.SelectBuilder, func(*sql.Rows) (*Users, error)) {
-	loginNamesQuery, _, err := sq.Select(
-		userLoginNamesUserIDCol.identifier(),
-		"ARRAY_AGG("+userLoginNamesNameCol.identifier()+") AS "+userLoginNamesListCol.name,
-		userLoginNamesInstanceIDCol.identifier()).
-		From(userLoginNamesTable.identifier()).
-		GroupBy(userLoginNamesUserIDCol.identifier(), userLoginNamesInstanceIDCol.identifier()).
-		ToSql()
+	preferredLoginNameQuery, preferredLoginNameArgs, err := preparePreferredLoginNamesQuery(withLoginNamesOwnerRemoved)
 	if err != nil {
 		return sq.SelectBuilder{}, nil
 	}
-	preferredLoginNameQuery, preferredLoginNameArgs, err := sq.Select(
-		userPreferredLoginNameUserIDCol.identifier(),
-		userPreferredLoginNameCol.identifier(),
-		userPreferredLoginNameInstanceIDCol.identifier()).
-		From(userPreferredLoginNameTable.identifier()).
-		Where(
-			sq.Eq{
-				userPreferredLoginNameIsPrimaryCol.identifier(): true,
-			}).
-		ToSql()
->>>>>>> 5ac956b0
-	if err != nil {
-		return sq.SelectBuilder{}, nil
-	}
-
 	return sq.Select(
 			UserIDCol.identifier(),
 			UserCreationDateCol.identifier(),
@@ -1296,18 +1177,14 @@
 			From(userTable.identifier()).
 			LeftJoin(join(HumanUserIDCol, UserIDCol)).
 			LeftJoin(join(MachineUserIDCol, UserIDCol)).
-<<<<<<< HEAD
-			LeftJoin("("+loginNamesQuery+") AS "+userLoginNamesTable.alias+" ON "+userLoginNamesUserIDCol.identifier()+" = "+UserIDCol.identifier(), loginNamesArgs...).
-			LeftJoin("("+preferredLoginNameQuery+") AS "+userPreferredLoginNameTable.alias+" ON "+userPreferredLoginNameUserIDCol.identifier()+" = "+UserIDCol.identifier(), preferredLoginNameArgs...).
-=======
 			LeftJoin("("+loginNamesQuery+") AS "+userLoginNamesTable.alias+" ON "+
 				userLoginNamesUserIDCol.identifier()+" = "+UserIDCol.identifier()+" AND "+
-				userLoginNamesInstanceIDCol.identifier()+" = "+UserInstanceIDCol.identifier()).
+				userLoginNamesInstanceIDCol.identifier()+" = "+UserInstanceIDCol.identifier(),
+				loginNamesArgs...).
 			LeftJoin("("+preferredLoginNameQuery+") AS "+userPreferredLoginNameTable.alias+" ON "+
 				userPreferredLoginNameUserIDCol.identifier()+" = "+UserIDCol.identifier()+" AND "+
 				userPreferredLoginNameInstanceIDCol.identifier()+" = "+UserInstanceIDCol.identifier(),
 				preferredLoginNameArgs...).
->>>>>>> 5ac956b0
 			PlaceholderFormat(sq.Dollar),
 		func(rows *sql.Rows) (*Users, error) {
 			users := make([]*User, 0)
