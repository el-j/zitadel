package query

import (
	"context"
	"database/sql"
	_ "embed"
	errs "errors"
	"strings"
	"sync"
	"time"

	sq "github.com/Masterminds/squirrel"
	"github.com/zitadel/logging"
	"golang.org/x/text/language"

	"github.com/zitadel/zitadel/internal/api/authz"
	"github.com/zitadel/zitadel/internal/api/call"
	"github.com/zitadel/zitadel/internal/database"
	"github.com/zitadel/zitadel/internal/domain"
	"github.com/zitadel/zitadel/internal/errors"
	"github.com/zitadel/zitadel/internal/eventstore/handler/v2"
	"github.com/zitadel/zitadel/internal/query/projection"
	"github.com/zitadel/zitadel/internal/telemetry/tracing"
)

type Users struct {
	SearchResponse
	Users []*User
}

type User struct {
	ID                 string
	CreationDate       time.Time
	ChangeDate         time.Time
	ResourceOwner      string
	Sequence           uint64
	State              domain.UserState
	Type               domain.UserType
	Username           string
	LoginNames         database.TextArray[string]
	PreferredLoginName string
	Human              *Human
	Machine            *Machine
}

type Human struct {
	FirstName         string
	LastName          string
	NickName          string
	DisplayName       string
	AvatarKey         string
	PreferredLanguage language.Tag
	Gender            domain.Gender
	Email             domain.EmailAddress
	IsEmailVerified   bool
	Phone             domain.PhoneNumber
	IsPhoneVerified   bool
}

type Profile struct {
	ID                string
	CreationDate      time.Time
	ChangeDate        time.Time
	ResourceOwner     string
	Sequence          uint64
	FirstName         string
	LastName          string
	NickName          string
	DisplayName       string
	AvatarKey         string
	PreferredLanguage language.Tag
	Gender            domain.Gender
}

type Email struct {
	ID            string
	CreationDate  time.Time
	ChangeDate    time.Time
	ResourceOwner string
	Sequence      uint64
	Email         domain.EmailAddress
	IsVerified    bool
}

type Phone struct {
	ID            string
	CreationDate  time.Time
	ChangeDate    time.Time
	ResourceOwner string
	Sequence      uint64
	Phone         string
	IsVerified    bool
}

type Machine struct {
	Name            string
	Description     string
	HasSecret       bool
	AccessTokenType domain.OIDCTokenType
}

type NotifyUser struct {
	ID                 string
	CreationDate       time.Time
	ChangeDate         time.Time
	ResourceOwner      string
	Sequence           uint64
	State              domain.UserState
	Type               domain.UserType
	Username           string
	LoginNames         database.TextArray[string]
	PreferredLoginName string
	FirstName          string
	LastName           string
	NickName           string
	DisplayName        string
	AvatarKey          string
	PreferredLanguage  language.Tag
	Gender             domain.Gender
	LastEmail          string
	VerifiedEmail      string
	LastPhone          string
	VerifiedPhone      string
	PasswordSet        bool
}

type UserSearchQueries struct {
	SearchRequest
	Queries []SearchQuery
}

var (
	userTable = table{
		name:          projection.UserTable,
		instanceIDCol: projection.UserInstanceIDCol,
	}
	UserIDCol = Column{
		name:  projection.UserIDCol,
		table: userTable,
	}
	UserCreationDateCol = Column{
		name:  projection.UserCreationDateCol,
		table: userTable,
	}
	UserChangeDateCol = Column{
		name:  projection.UserChangeDateCol,
		table: userTable,
	}
	UserResourceOwnerCol = Column{
		name:  projection.UserResourceOwnerCol,
		table: userTable,
	}
	UserInstanceIDCol = Column{
		name:  projection.UserInstanceIDCol,
		table: userTable,
	}
	UserStateCol = Column{
		name:  projection.UserStateCol,
		table: userTable,
	}
	UserSequenceCol = Column{
		name:  projection.UserSequenceCol,
		table: userTable,
	}
	UserUsernameCol = Column{
		name:           projection.UserUsernameCol,
		table:          userTable,
		isOrderByLower: true,
	}
	UserTypeCol = Column{
		name:  projection.UserTypeCol,
		table: userTable,
	}
	UserOwnerRemovedCol = Column{
		name:  projection.UserOwnerRemovedCol,
		table: userTable,
	}

	userLoginNamesTable                 = loginNameTable.setAlias("login_names")
	userLoginNamesUserIDCol             = LoginNameUserIDCol.setTable(userLoginNamesTable)
	userLoginNamesNameCol               = LoginNameNameCol.setTable(userLoginNamesTable)
	userLoginNamesInstanceIDCol         = LoginNameInstanceIDCol.setTable(userLoginNamesTable)
	userLoginNamesOwnerRemovedUserCol   = LoginNameOwnerRemovedUserCol.setTable(userLoginNamesTable)
	userLoginNamesOwnerRemovedPolicyCol = LoginNameOwnerRemovedPolicyCol.setTable(userLoginNamesTable)
	userLoginNamesOwnerRemovedDomainCol = LoginNameOwnerRemovedDomainCol.setTable(userLoginNamesTable)
	userLoginNamesListCol               = Column{
		name:  "loginnames",
		table: userLoginNamesTable,
	}
	userLoginNamesLowerListCol = Column{
		name:  "loginnames_lower",
		table: userLoginNamesTable,
	}
	userPreferredLoginNameTable                 = loginNameTable.setAlias("preferred_login_name")
	userPreferredLoginNameUserIDCol             = LoginNameUserIDCol.setTable(userPreferredLoginNameTable)
	userPreferredLoginNameCol                   = LoginNameNameCol.setTable(userPreferredLoginNameTable)
	userPreferredLoginNameIsPrimaryCol          = LoginNameIsPrimaryCol.setTable(userPreferredLoginNameTable)
	userPreferredLoginNameInstanceIDCol         = LoginNameInstanceIDCol.setTable(userPreferredLoginNameTable)
	userPreferredLoginNameOwnerRemovedUserCol   = LoginNameOwnerRemovedUserCol.setTable(userPreferredLoginNameTable)
	userPreferredLoginNameOwnerRemovedPolicyCol = LoginNameOwnerRemovedPolicyCol.setTable(userPreferredLoginNameTable)
	userPreferredLoginNameOwnerRemovedDomainCol = LoginNameOwnerRemovedDomainCol.setTable(userPreferredLoginNameTable)
)

var (
	humanTable = table{
		name:          projection.UserHumanTable,
		instanceIDCol: projection.HumanUserInstanceIDCol,
	}
	// profile
	HumanUserIDCol = Column{
		name:  projection.HumanUserIDCol,
		table: humanTable,
	}
	HumanFirstNameCol = Column{
		name:           projection.HumanFirstNameCol,
		table:          humanTable,
		isOrderByLower: true,
	}
	HumanLastNameCol = Column{
		name:           projection.HumanLastNameCol,
		table:          humanTable,
		isOrderByLower: true,
	}
	HumanNickNameCol = Column{
		name:           projection.HumanNickNameCol,
		table:          humanTable,
		isOrderByLower: true,
	}
	HumanDisplayNameCol = Column{
		name:           projection.HumanDisplayNameCol,
		table:          humanTable,
		isOrderByLower: true,
	}
	HumanPreferredLanguageCol = Column{
		name:  projection.HumanPreferredLanguageCol,
		table: humanTable,
	}
	HumanGenderCol = Column{
		name:  projection.HumanGenderCol,
		table: humanTable,
	}
	HumanAvatarURLCol = Column{
		name:  projection.HumanAvatarURLCol,
		table: humanTable,
	}

	// email
	HumanEmailCol = Column{
		name:           projection.HumanEmailCol,
		table:          humanTable,
		isOrderByLower: true,
	}
	HumanIsEmailVerifiedCol = Column{
		name:  projection.HumanIsEmailVerifiedCol,
		table: humanTable,
	}

	// phone
	HumanPhoneCol = Column{
		name:  projection.HumanPhoneCol,
		table: humanTable,
	}
	HumanIsPhoneVerifiedCol = Column{
		name:  projection.HumanIsPhoneVerifiedCol,
		table: humanTable,
	}
)

var (
	machineTable = table{
		name:          projection.UserMachineTable,
		instanceIDCol: projection.MachineUserInstanceIDCol,
	}
	MachineUserIDCol = Column{
		name:  projection.MachineUserIDCol,
		table: machineTable,
	}
	MachineNameCol = Column{
		name:           projection.MachineNameCol,
		table:          machineTable,
		isOrderByLower: true,
	}
	MachineDescriptionCol = Column{
		name:  projection.MachineDescriptionCol,
		table: machineTable,
	}
	MachineHasSecretCol = Column{
		name:  projection.MachineHasSecretCol,
		table: machineTable,
	}
	MachineAccessTokenTypeCol = Column{
		name:  projection.MachineAccessTokenTypeCol,
		table: machineTable,
	}
)

var (
	notifyTable = table{
		name:          projection.UserNotifyTable,
		instanceIDCol: projection.NotifyInstanceIDCol,
	}
	NotifyUserIDCol = Column{
		name:  projection.NotifyUserIDCol,
		table: notifyTable,
	}
	NotifyEmailCol = Column{
		name:           projection.NotifyLastEmailCol,
		table:          notifyTable,
		isOrderByLower: true,
	}
	NotifyVerifiedEmailCol = Column{
		name:           projection.NotifyVerifiedEmailCol,
		table:          notifyTable,
		isOrderByLower: true,
	}
	NotifyPhoneCol = Column{
		name:  projection.NotifyLastPhoneCol,
		table: notifyTable,
	}
	NotifyVerifiedPhoneCol = Column{
		name:  projection.NotifyVerifiedPhoneCol,
		table: notifyTable,
	}
	NotifyPasswordSetCol = Column{
		name:  projection.NotifyPasswordSetCol,
		table: notifyTable,
	}
)

func addUserWithoutOwnerRemoved(eq map[string]interface{}) {
	eq[UserOwnerRemovedCol.identifier()] = false
	eq[userLoginNamesOwnerRemovedUserCol.identifier()] = false
	eq[userLoginNamesOwnerRemovedPolicyCol.identifier()] = false
	eq[userLoginNamesOwnerRemovedDomainCol.identifier()] = false
	eq[userPreferredLoginNameOwnerRemovedUserCol.identifier()] = false
	eq[userPreferredLoginNameOwnerRemovedPolicyCol.identifier()] = false
	eq[userPreferredLoginNameOwnerRemovedDomainCol.identifier()] = false
}

//go:embed user_by_id.sql
var userByIDQuery string

func (q *Queries) GetUserByID(ctx context.Context, shouldTriggerBulk bool, userID string, withOwnerRemoved bool) (user *User, err error) {
	ctx, span := tracing.NewSpan(ctx)
	defer func() { span.EndWithError(err) }()

	if shouldTriggerBulk {
<<<<<<< HEAD
		ctx = q.userTrigger(ctx)
	}

	_, userSpan := tracing.NewNamedSpan(ctx, "DatabaseQuery")
	defer userSpan.End()

	err = q.client.QueryRowContext(ctx,
		func(row *sql.Row) error {
			user, err = scanUser(row)
			return err
		},
		userByIDQuery,
		userID,
		authz.GetInstance(ctx).InstanceID(),
	)
	return user, err
}

func (q *Queries) userTrigger(ctx context.Context) context.Context {
	wg := sync.WaitGroup{}
	wg.Add(2)
	go func() {
		_, userSpan := tracing.NewNamedSpan(ctx, "TriggerUser")
		ctx = projection.UserProjection.Trigger(ctx)
		userSpan.End()
		wg.Done()
	}()
	go func() {
		_, loginNameSpan := tracing.NewNamedSpan(ctx, "TriggerLoginName")
		ctx = projection.LoginNameProjection.Trigger(ctx)
		loginNameSpan.End()
		wg.Done()
	}()
	wg.Wait()
	return ctx
}
=======
		triggerUserProjections(ctx)
	}
>>>>>>> 61d86343

//go:embed user_by_login_name.sql
var userByLoginNameQuery string

func (q *Queries) GetUserByLoginName(ctx context.Context, shouldTriggered bool, loginName string, withOwnerRemoved bool) (user *User, err error) {
	ctx, span := tracing.NewSpan(ctx)
	defer func() { span.EndWithError(err) }()

	if shouldTriggered {
		ctx = q.userTrigger(ctx)
	}

	loginNameSplit := strings.Split(loginName, "@")
	domain := loginNameSplit[len(loginNameSplit)-1]
	username := strings.TrimSuffix(loginName, domain)

	_, userSpan := tracing.NewNamedSpan(ctx, "DatabaseQuery")
	defer userSpan.End()

	err = q.client.QueryRowContext(ctx,
		func(row *sql.Row) error {
			user, err = scanUser(row)
			return err
		},
		userByLoginNameQuery,
		username,
		domain,
		loginName,
		authz.GetInstance(ctx).InstanceID(),
	)
	return user, err
}

func (q *Queries) GetUser(ctx context.Context, shouldTriggerBulk bool, withOwnerRemoved bool, queries ...SearchQuery) (user *User, err error) {
	ctx, span := tracing.NewSpan(ctx)
	defer func() { span.EndWithError(err) }()

	if shouldTriggerBulk {
		triggerUserProjections(ctx)
	}

	query, scan := prepareUserQuery(ctx, q.client)
	for _, q := range queries {
		query = q.toQuery(query)
	}
	eq := sq.Eq{
		UserInstanceIDCol.identifier(): authz.GetInstance(ctx).InstanceID(),
	}
	if !withOwnerRemoved {
		addUserWithoutOwnerRemoved(eq)
	}
	stmt, args, err := query.Where(eq).ToSql()
	if err != nil {
		return nil, errors.ThrowInternal(err, "QUERY-Dnhr2", "Errors.Query.SQLStatment")
	}

	err = q.client.QueryRowContext(ctx, func(row *sql.Row) error {
		user, err = scan(row)
		return err
	}, stmt, args...)
	return user, err
}

func (q *Queries) GetHumanProfile(ctx context.Context, userID string, withOwnerRemoved bool, queries ...SearchQuery) (profile *Profile, err error) {
	ctx, span := tracing.NewSpan(ctx)
	defer func() { span.EndWithError(err) }()

	query, scan := prepareProfileQuery(ctx, q.client)
	for _, q := range queries {
		query = q.toQuery(query)
	}
	eq := sq.Eq{
		UserIDCol.identifier():         userID,
		UserInstanceIDCol.identifier(): authz.GetInstance(ctx).InstanceID(),
	}
	if !withOwnerRemoved {
		eq[UserOwnerRemovedCol.identifier()] = false
	}
	stmt, args, err := query.Where(eq).ToSql()
	if err != nil {
		return nil, errors.ThrowInternal(err, "QUERY-Dgbg2", "Errors.Query.SQLStatment")
	}

	err = q.client.QueryRowContext(ctx, func(row *sql.Row) error {
		profile, err = scan(row)
		return err
	}, stmt, args...)
	return profile, err
}

func (q *Queries) GetHumanEmail(ctx context.Context, userID string, withOwnerRemoved bool, queries ...SearchQuery) (email *Email, err error) {
	ctx, span := tracing.NewSpan(ctx)
	defer func() { span.EndWithError(err) }()

	query, scan := prepareEmailQuery(ctx, q.client)
	for _, q := range queries {
		query = q.toQuery(query)
	}
	eq := sq.Eq{
		UserIDCol.identifier():         userID,
		UserInstanceIDCol.identifier(): authz.GetInstance(ctx).InstanceID(),
	}
	if !withOwnerRemoved {
		eq[UserOwnerRemovedCol.identifier()] = false
	}
	stmt, args, err := query.Where(eq).ToSql()
	if err != nil {
		return nil, errors.ThrowInternal(err, "QUERY-BHhj3", "Errors.Query.SQLStatment")
	}

	err = q.client.QueryRowContext(ctx, func(row *sql.Row) error {
		email, err = scan(row)
		return err
	}, stmt, args...)
	return email, err
}

func (q *Queries) GetHumanPhone(ctx context.Context, userID string, withOwnerRemoved bool, queries ...SearchQuery) (phone *Phone, err error) {
	ctx, span := tracing.NewSpan(ctx)
	defer func() { span.EndWithError(err) }()

	query, scan := preparePhoneQuery(ctx, q.client)
	for _, q := range queries {
		query = q.toQuery(query)
	}
	eq := sq.Eq{
		UserIDCol.identifier():         userID,
		UserInstanceIDCol.identifier(): authz.GetInstance(ctx).InstanceID(),
	}
	if !withOwnerRemoved {
		eq[UserOwnerRemovedCol.identifier()] = false
	}
	stmt, args, err := query.Where(eq).ToSql()
	if err != nil {
		return nil, errors.ThrowInternal(err, "QUERY-Dg43g", "Errors.Query.SQLStatment")
	}

	err = q.client.QueryRowContext(ctx, func(row *sql.Row) error {
		phone, err = scan(row)
		return err
	}, stmt, args...)
	return phone, err
}

//go:embed user_notify_by_id.sql
var notifyUserByIDQuery string

func (q *Queries) GetNotifyUserByID(ctx context.Context, shouldTriggered bool, userID string, withOwnerRemoved bool) (user *NotifyUser, err error) {
	ctx, span := tracing.NewSpan(ctx)
	defer func() { span.EndWithError(err) }()

	if shouldTriggered {
<<<<<<< HEAD
		ctx = q.userTrigger(ctx)
=======
		triggerUserProjections(ctx)
>>>>>>> 61d86343
	}

	_, userSpan := tracing.NewNamedSpan(ctx, "DatabaseQuery")
	defer userSpan.End()

	err = q.client.QueryRowContext(ctx,
		func(row *sql.Row) error {
			user, err = scanNotifyUser(row)
			return err
		},
		notifyUserByIDQuery,
		userID,
		authz.GetInstance(ctx).InstanceID(),
	)
	return user, err
}

//go:embed user_notify_by_login_name.sql
var notifyUserByLoginNameQuery string

func (q *Queries) GetNotifyUserByLoginName(ctx context.Context, shouldTriggered bool, loginName string, withOwnerRemoved bool) (user *NotifyUser, err error) {
	ctx, span := tracing.NewSpan(ctx)
	defer func() { span.EndWithError(err) }()

	if shouldTriggered {
		ctx = q.userTrigger(ctx)
	}

	loginNameSplit := strings.Split(loginName, "@")
	domain := loginNameSplit[len(loginNameSplit)-1]
	username := strings.TrimSuffix(loginName, domain)

	_, userSpan := tracing.NewNamedSpan(ctx, "DatabaseQuery")
	defer userSpan.End()

	err = q.client.QueryRowContext(ctx,
		func(row *sql.Row) error {
			user, err = scanNotifyUser(row)
			return err
		},
		notifyUserByLoginNameQuery,
		username,
		domain,
		loginName,
		authz.GetInstance(ctx).InstanceID(),
	)
	return user, err
}

func (q *Queries) GetNotifyUser(ctx context.Context, shouldTriggered bool, withOwnerRemoved bool, queries ...SearchQuery) (user *NotifyUser, err error) {
	ctx, span := tracing.NewSpan(ctx)
	defer func() { span.EndWithError(err) }()

	if shouldTriggered {
		triggerUserProjections(ctx)
	}

	query, scan := prepareNotifyUserQuery(ctx, q.client)
	for _, q := range queries {
		query = q.toQuery(query)
	}
	eq := sq.Eq{
		UserInstanceIDCol.identifier(): authz.GetInstance(ctx).InstanceID(),
	}
	if !withOwnerRemoved {
		addUserWithoutOwnerRemoved(eq)
	}
	stmt, args, err := query.Where(eq).ToSql()
	if err != nil {
		return nil, errors.ThrowInternal(err, "QUERY-Err3g", "Errors.Query.SQLStatment")
	}

	err = q.client.QueryRowContext(ctx, func(row *sql.Row) error {
		user, err = scan(row)
		return err
	}, stmt, args...)
	return user, err
}

func (q *Queries) SearchUsers(ctx context.Context, queries *UserSearchQueries, withOwnerRemoved bool) (users *Users, err error) {
	ctx, span := tracing.NewSpan(ctx)
	defer func() { span.EndWithError(err) }()

	query, scan := prepareUsersQuery(ctx, q.client)
	eq := sq.Eq{UserInstanceIDCol.identifier(): authz.GetInstance(ctx).InstanceID()}
	if !withOwnerRemoved {
		addUserWithoutOwnerRemoved(eq)
	}
	stmt, args, err := queries.toQuery(query).Where(eq).
		ToSql()
	if err != nil {
		return nil, errors.ThrowInternal(err, "QUERY-Dgbg2", "Errors.Query.SQLStatment")
	}

	err = q.client.QueryContext(ctx, func(rows *sql.Rows) error {
		users, err = scan(rows)
		return err
	}, stmt, args...)
	if err != nil {
		return nil, errors.ThrowInternal(err, "QUERY-AG4gs", "Errors.Internal")
	}

	users.State, err = q.latestState(ctx, userTable)
	return users, err
}

func (q *Queries) IsUserUnique(ctx context.Context, username, email, resourceOwner string, withOwnerRemoved bool) (isUnique bool, err error) {
	ctx, span := tracing.NewSpan(ctx)
	defer func() { span.EndWithError(err) }()

	query, scan := prepareUserUniqueQuery(ctx, q.client)
	queries := make([]SearchQuery, 0, 3)
	if username != "" {
		usernameQuery, err := NewUserUsernameSearchQuery(username, TextEquals)
		if err != nil {
			return false, err
		}
		queries = append(queries, usernameQuery)
	}
	if email != "" {
		emailQuery, err := NewUserEmailSearchQuery(email, TextEquals)
		if err != nil {
			return false, err
		}
		queries = append(queries, emailQuery)
	}
	if resourceOwner != "" {
		resourceOwnerQuery, err := NewUserResourceOwnerSearchQuery(resourceOwner, TextEquals)
		if err != nil {
			return false, err
		}
		queries = append(queries, resourceOwnerQuery)
	}
	for _, q := range queries {
		query = q.toQuery(query)
	}
	eq := sq.Eq{UserInstanceIDCol.identifier(): authz.GetInstance(ctx).InstanceID()}
	if !withOwnerRemoved {
		eq[UserOwnerRemovedCol.identifier()] = false
	}
	stmt, args, err := query.Where(eq).ToSql()
	if err != nil {
		return false, errors.ThrowInternal(err, "QUERY-Dg43g", "Errors.Query.SQLStatment")
	}

	err = q.client.QueryRowContext(ctx, func(row *sql.Row) error {
		isUnique, err = scan(row)
		return err
	}, stmt, args...)
	return isUnique, err
}

func (q *UserSearchQueries) toQuery(query sq.SelectBuilder) sq.SelectBuilder {
	query = q.SearchRequest.toQuery(query)
	for _, q := range q.Queries {
		query = q.toQuery(query)
	}
	return query
}

func (r *UserSearchQueries) AppendMyResourceOwnerQuery(orgID string) error {
	query, err := NewUserResourceOwnerSearchQuery(orgID, TextEquals)
	if err != nil {
		return err
	}
	r.Queries = append(r.Queries, query)
	return nil
}

func NewUserInUserIdsSearchQuery(values []string) (SearchQuery, error) {
	return NewInTextQuery(UserIDCol, values)
}

func NewUserResourceOwnerSearchQuery(value string, comparison TextComparison) (SearchQuery, error) {
	return NewTextQuery(UserResourceOwnerCol, value, comparison)
}

func NewUserUsernameSearchQuery(value string, comparison TextComparison) (SearchQuery, error) {
	return NewTextQuery(UserUsernameCol, value, comparison)
}

func NewUserFirstNameSearchQuery(value string, comparison TextComparison) (SearchQuery, error) {
	return NewTextQuery(HumanFirstNameCol, value, comparison)
}

func NewUserLastNameSearchQuery(value string, comparison TextComparison) (SearchQuery, error) {
	return NewTextQuery(HumanLastNameCol, value, comparison)
}

func NewUserNickNameSearchQuery(value string, comparison TextComparison) (SearchQuery, error) {
	return NewTextQuery(HumanNickNameCol, value, comparison)
}

func NewUserDisplayNameSearchQuery(value string, comparison TextComparison) (SearchQuery, error) {
	return NewTextQuery(HumanDisplayNameCol, value, comparison)
}

func NewUserEmailSearchQuery(value string, comparison TextComparison) (SearchQuery, error) {
	return NewTextQuery(HumanEmailCol, value, comparison)
}

func NewUserPhoneSearchQuery(value string, comparison TextComparison) (SearchQuery, error) {
	return NewTextQuery(HumanPhoneCol, value, comparison)
}

func NewUserVerifiedEmailSearchQuery(value string, comparison TextComparison) (SearchQuery, error) {
	return NewTextQuery(NotifyVerifiedEmailCol, value, comparison)
}

func NewUserVerifiedPhoneSearchQuery(value string, comparison TextComparison) (SearchQuery, error) {
	return NewTextQuery(NotifyVerifiedPhoneCol, value, comparison)
}

func NewUserStateSearchQuery(value int32) (SearchQuery, error) {
	return NewNumberQuery(UserStateCol, value, NumberEquals)
}

func NewUserTypeSearchQuery(value int32) (SearchQuery, error) {
	return NewNumberQuery(UserTypeCol, value, NumberEquals)
}

func NewUserPreferredLoginNameSearchQuery(value string, comparison TextComparison) (SearchQuery, error) {
	return NewTextQuery(userPreferredLoginNameCol, value, comparison)
}

func NewUserLoginNamesSearchQuery(value string) (SearchQuery, error) {
	return NewTextQuery(userLoginNamesLowerListCol, strings.ToLower(value), TextListContains)
}

func NewUserLoginNameExistsQuery(value string, comparison TextComparison) (SearchQuery, error) {
	//linking queries for the subselect
	instanceQuery, err := NewColumnComparisonQuery(LoginNameInstanceIDCol, UserInstanceIDCol, ColumnEquals)
	if err != nil {
		return nil, err
	}
	userIDQuery, err := NewColumnComparisonQuery(LoginNameUserIDCol, UserIDCol, ColumnEquals)
	if err != nil {
		return nil, err
	}
	//text query to select data from the linked sub select
	loginNameQuery, err := NewTextQuery(LoginNameNameCol, value, comparison)
	if err != nil {
		return nil, err
	}
	//full definition of the sub select
	subSelect, err := NewSubSelect(LoginNameUserIDCol, []SearchQuery{instanceQuery, userIDQuery, loginNameQuery})
	if err != nil {
		return nil, err
	}
	// "WHERE * IN (*)" query with subquery as list-data provider
	return NewListQuery(
		UserIDCol,
		subSelect,
		ListIn,
	)
}

func triggerUserProjections(ctx context.Context) {
	wg := sync.WaitGroup{}
	wg.Add(2)
	func() {
		_, err := projection.UserProjection.Trigger(ctx, handler.WithAwaitRunning())
		logging.OnError(err).Debug("trigger failed")
		wg.Done()
	}()
	func() {
		_, err := projection.LoginNameProjection.Trigger(ctx, handler.WithAwaitRunning())
		logging.OnError(err).Debug("trigger failed")
		wg.Done()
	}()
	wg.Wait()
}

func prepareLoginNamesQuery() (string, []interface{}, error) {
	return sq.Select(
		userLoginNamesUserIDCol.identifier(),
		"ARRAY_AGG("+userLoginNamesNameCol.identifier()+")::TEXT[] AS "+userLoginNamesListCol.name,
		"ARRAY_AGG(LOWER("+userLoginNamesNameCol.identifier()+"))::TEXT[] AS "+userLoginNamesLowerListCol.name,
		userLoginNamesInstanceIDCol.identifier(),
		userLoginNamesOwnerRemovedUserCol.identifier(),
		userLoginNamesOwnerRemovedPolicyCol.identifier(),
		userLoginNamesOwnerRemovedDomainCol.identifier(),
	).From(userLoginNamesTable.identifier()).
		GroupBy(
			userLoginNamesUserIDCol.identifier(),
			userLoginNamesInstanceIDCol.identifier(),
			userLoginNamesOwnerRemovedUserCol.identifier(),
			userLoginNamesOwnerRemovedPolicyCol.identifier(),
			userLoginNamesOwnerRemovedDomainCol.identifier(),
		).ToSql()
}

func preparePreferredLoginNamesQuery() (string, []interface{}, error) {
	return sq.Select(
		userPreferredLoginNameUserIDCol.identifier(),
		userPreferredLoginNameCol.identifier(),
		userPreferredLoginNameInstanceIDCol.identifier(),
		userPreferredLoginNameOwnerRemovedUserCol.identifier(),
		userPreferredLoginNameOwnerRemovedPolicyCol.identifier(),
		userPreferredLoginNameOwnerRemovedDomainCol.identifier(),
	).From(userPreferredLoginNameTable.identifier()).
		Where(sq.Eq{
			userPreferredLoginNameIsPrimaryCol.identifier(): true,
		},
		).ToSql()
}

func scanUser(row *sql.Row) (*User, error) {
	u := new(User)
	var count int
	preferredLoginName := sql.NullString{}

	humanID := sql.NullString{}
	firstName := sql.NullString{}
	lastName := sql.NullString{}
	nickName := sql.NullString{}
	displayName := sql.NullString{}
	preferredLanguage := sql.NullString{}
	gender := sql.NullInt32{}
	avatarKey := sql.NullString{}
	email := sql.NullString{}
	isEmailVerified := sql.NullBool{}
	phone := sql.NullString{}
	isPhoneVerified := sql.NullBool{}

	machineID := sql.NullString{}
	name := sql.NullString{}
	description := sql.NullString{}
	hasSecret := sql.NullBool{}
	accessTokenType := sql.NullInt32{}

	err := row.Scan(
		&u.ID,
		&u.CreationDate,
		&u.ChangeDate,
		&u.ResourceOwner,
		&u.Sequence,
		&u.State,
		&u.Type,
		&u.Username,
		&u.LoginNames,
		&preferredLoginName,
		&humanID,
		&firstName,
		&lastName,
		&nickName,
		&displayName,
		&preferredLanguage,
		&gender,
		&avatarKey,
		&email,
		&isEmailVerified,
		&phone,
		&isPhoneVerified,
		&machineID,
		&name,
		&description,
		&hasSecret,
		&accessTokenType,
		&count,
	)

	if err != nil || count != 1 {
		if errs.Is(err, sql.ErrNoRows) || count != 1 {
			return nil, errors.ThrowNotFound(err, "QUERY-Dfbg2", "Errors.User.NotFound")
		}
		return nil, errors.ThrowInternal(err, "QUERY-Bgah2", "Errors.Internal")
	}

	u.PreferredLoginName = preferredLoginName.String

	if humanID.Valid {
		u.Human = &Human{
			FirstName:         firstName.String,
			LastName:          lastName.String,
			NickName:          nickName.String,
			DisplayName:       displayName.String,
			AvatarKey:         avatarKey.String,
			PreferredLanguage: language.Make(preferredLanguage.String),
			Gender:            domain.Gender(gender.Int32),
			Email:             domain.EmailAddress(email.String),
			IsEmailVerified:   isEmailVerified.Bool,
			Phone:             domain.PhoneNumber(phone.String),
			IsPhoneVerified:   isPhoneVerified.Bool,
		}
	} else if machineID.Valid {
		u.Machine = &Machine{
			Name:            name.String,
			Description:     description.String,
			HasSecret:       hasSecret.Bool,
			AccessTokenType: domain.OIDCTokenType(accessTokenType.Int32),
		}
	}
	return u, nil
}

func prepareUserQuery(ctx context.Context, db prepareDatabase) (sq.SelectBuilder, func(*sql.Row) (*User, error)) {
	loginNamesQuery, loginNamesArgs, err := prepareLoginNamesQuery()
	if err != nil {
		return sq.SelectBuilder{}, nil
	}
	preferredLoginNameQuery, preferredLoginNameArgs, err := preparePreferredLoginNamesQuery()
	if err != nil {
		return sq.SelectBuilder{}, nil
	}
	return sq.Select(
			UserIDCol.identifier(),
			UserCreationDateCol.identifier(),
			UserChangeDateCol.identifier(),
			UserResourceOwnerCol.identifier(),
			UserSequenceCol.identifier(),
			UserStateCol.identifier(),
			UserTypeCol.identifier(),
			UserUsernameCol.identifier(),
			userLoginNamesListCol.identifier(),
			userPreferredLoginNameCol.identifier(),
			HumanUserIDCol.identifier(),
			HumanFirstNameCol.identifier(),
			HumanLastNameCol.identifier(),
			HumanNickNameCol.identifier(),
			HumanDisplayNameCol.identifier(),
			HumanPreferredLanguageCol.identifier(),
			HumanGenderCol.identifier(),
			HumanAvatarURLCol.identifier(),
			HumanEmailCol.identifier(),
			HumanIsEmailVerifiedCol.identifier(),
			HumanPhoneCol.identifier(),
			HumanIsPhoneVerifiedCol.identifier(),
			MachineUserIDCol.identifier(),
			MachineNameCol.identifier(),
			MachineDescriptionCol.identifier(),
			MachineHasSecretCol.identifier(),
			MachineAccessTokenTypeCol.identifier(),
			countColumn.identifier(),
		).
			From(userTable.identifier()).
			LeftJoin(join(HumanUserIDCol, UserIDCol)).
			LeftJoin(join(MachineUserIDCol, UserIDCol)).
			LeftJoin("("+loginNamesQuery+") AS "+userLoginNamesTable.alias+" ON "+
				userLoginNamesUserIDCol.identifier()+" = "+UserIDCol.identifier()+" AND "+
				userLoginNamesInstanceIDCol.identifier()+" = "+UserInstanceIDCol.identifier(),
				loginNamesArgs...).
			LeftJoin("("+preferredLoginNameQuery+") AS "+userPreferredLoginNameTable.alias+" ON "+
				userPreferredLoginNameUserIDCol.identifier()+" = "+UserIDCol.identifier()+" AND "+
				userPreferredLoginNameInstanceIDCol.identifier()+" = "+UserInstanceIDCol.identifier()+db.Timetravel(call.Took(ctx)),
				preferredLoginNameArgs...).
			PlaceholderFormat(sq.Dollar),
		scanUser
}

func prepareProfileQuery(ctx context.Context, db prepareDatabase) (sq.SelectBuilder, func(*sql.Row) (*Profile, error)) {
	return sq.Select(
			UserIDCol.identifier(),
			UserCreationDateCol.identifier(),
			UserChangeDateCol.identifier(),
			UserResourceOwnerCol.identifier(),
			UserSequenceCol.identifier(),
			HumanUserIDCol.identifier(),
			HumanFirstNameCol.identifier(),
			HumanLastNameCol.identifier(),
			HumanNickNameCol.identifier(),
			HumanDisplayNameCol.identifier(),
			HumanPreferredLanguageCol.identifier(),
			HumanGenderCol.identifier(),
			HumanAvatarURLCol.identifier()).
			From(userTable.identifier()).
			LeftJoin(join(HumanUserIDCol, UserIDCol) + db.Timetravel(call.Took(ctx))).
			PlaceholderFormat(sq.Dollar),
		func(row *sql.Row) (*Profile, error) {
			p := new(Profile)

			humanID := sql.NullString{}
			firstName := sql.NullString{}
			lastName := sql.NullString{}
			nickName := sql.NullString{}
			displayName := sql.NullString{}
			preferredLanguage := sql.NullString{}
			gender := sql.NullInt32{}
			avatarKey := sql.NullString{}
			err := row.Scan(
				&p.ID,
				&p.CreationDate,
				&p.ChangeDate,
				&p.ResourceOwner,
				&p.Sequence,
				&humanID,
				&firstName,
				&lastName,
				&nickName,
				&displayName,
				&preferredLanguage,
				&gender,
				&avatarKey,
			)
			if err != nil {
				if errs.Is(err, sql.ErrNoRows) {
					return nil, errors.ThrowNotFound(err, "QUERY-HNhb3", "Errors.User.NotFound")
				}
				return nil, errors.ThrowInternal(err, "QUERY-Rfheq", "Errors.Internal")
			}
			if !humanID.Valid {
				return nil, errors.ThrowPreconditionFailed(nil, "QUERY-WLTce", "Errors.User.NotHuman")
			}

			p.FirstName = firstName.String
			p.LastName = lastName.String
			p.NickName = nickName.String
			p.DisplayName = displayName.String
			p.AvatarKey = avatarKey.String
			p.PreferredLanguage = language.Make(preferredLanguage.String)
			p.Gender = domain.Gender(gender.Int32)

			return p, nil
		}
}

func prepareEmailQuery(ctx context.Context, db prepareDatabase) (sq.SelectBuilder, func(*sql.Row) (*Email, error)) {
	return sq.Select(
			UserIDCol.identifier(),
			UserCreationDateCol.identifier(),
			UserChangeDateCol.identifier(),
			UserResourceOwnerCol.identifier(),
			UserSequenceCol.identifier(),
			HumanUserIDCol.identifier(),
			HumanEmailCol.identifier(),
			HumanIsEmailVerifiedCol.identifier()).
			From(userTable.identifier()).
			LeftJoin(join(HumanUserIDCol, UserIDCol) + db.Timetravel(call.Took(ctx))).
			PlaceholderFormat(sq.Dollar),
		func(row *sql.Row) (*Email, error) {
			e := new(Email)

			humanID := sql.NullString{}
			email := sql.NullString{}
			isEmailVerified := sql.NullBool{}

			err := row.Scan(
				&e.ID,
				&e.CreationDate,
				&e.ChangeDate,
				&e.ResourceOwner,
				&e.Sequence,
				&humanID,
				&email,
				&isEmailVerified,
			)
			if err != nil {
				if errs.Is(err, sql.ErrNoRows) {
					return nil, errors.ThrowNotFound(err, "QUERY-Hms2s", "Errors.User.NotFound")
				}
				return nil, errors.ThrowInternal(err, "QUERY-Nu42d", "Errors.Internal")
			}
			if !humanID.Valid {
				return nil, errors.ThrowPreconditionFailed(nil, "QUERY-pt7HY", "Errors.User.NotHuman")
			}

			e.Email = domain.EmailAddress(email.String)
			e.IsVerified = isEmailVerified.Bool

			return e, nil
		}
}

func preparePhoneQuery(ctx context.Context, db prepareDatabase) (sq.SelectBuilder, func(*sql.Row) (*Phone, error)) {
	return sq.Select(
			UserIDCol.identifier(),
			UserCreationDateCol.identifier(),
			UserChangeDateCol.identifier(),
			UserResourceOwnerCol.identifier(),
			UserSequenceCol.identifier(),
			HumanUserIDCol.identifier(),
			HumanPhoneCol.identifier(),
			HumanIsPhoneVerifiedCol.identifier()).
			From(userTable.identifier()).
			LeftJoin(join(HumanUserIDCol, UserIDCol) + db.Timetravel(call.Took(ctx))).
			PlaceholderFormat(sq.Dollar),
		func(row *sql.Row) (*Phone, error) {
			e := new(Phone)

			humanID := sql.NullString{}
			phone := sql.NullString{}
			isPhoneVerified := sql.NullBool{}

			err := row.Scan(
				&e.ID,
				&e.CreationDate,
				&e.ChangeDate,
				&e.ResourceOwner,
				&e.Sequence,
				&humanID,
				&phone,
				&isPhoneVerified,
			)
			if err != nil {
				if errs.Is(err, sql.ErrNoRows) {
					return nil, errors.ThrowNotFound(err, "QUERY-DAvb3", "Errors.User.NotFound")
				}
				return nil, errors.ThrowInternal(err, "QUERY-Bmf2h", "Errors.Internal")
			}
			if !humanID.Valid {
				return nil, errors.ThrowPreconditionFailed(nil, "QUERY-hliQl", "Errors.User.NotHuman")
			}

			e.Phone = phone.String
			e.IsVerified = isPhoneVerified.Bool

			return e, nil
		}
}

func prepareNotifyUserQuery(ctx context.Context, db prepareDatabase) (sq.SelectBuilder, func(*sql.Row) (*NotifyUser, error)) {
	loginNamesQuery, loginNamesArgs, err := prepareLoginNamesQuery()
	if err != nil {
		return sq.SelectBuilder{}, nil
	}
	preferredLoginNameQuery, preferredLoginNameArgs, err := preparePreferredLoginNamesQuery()
	if err != nil {
		return sq.SelectBuilder{}, nil
	}
	return sq.Select(
			UserIDCol.identifier(),
			UserCreationDateCol.identifier(),
			UserChangeDateCol.identifier(),
			UserResourceOwnerCol.identifier(),
			UserSequenceCol.identifier(),
			UserStateCol.identifier(),
			UserTypeCol.identifier(),
			UserUsernameCol.identifier(),
			userLoginNamesListCol.identifier(),
			userPreferredLoginNameCol.identifier(),
			HumanUserIDCol.identifier(),
			HumanFirstNameCol.identifier(),
			HumanLastNameCol.identifier(),
			HumanNickNameCol.identifier(),
			HumanDisplayNameCol.identifier(),
			HumanPreferredLanguageCol.identifier(),
			HumanGenderCol.identifier(),
			HumanAvatarURLCol.identifier(),
			NotifyUserIDCol.identifier(),
			NotifyEmailCol.identifier(),
			NotifyVerifiedEmailCol.identifier(),
			NotifyPhoneCol.identifier(),
			NotifyVerifiedPhoneCol.identifier(),
			NotifyPasswordSetCol.identifier(),
			countColumn.identifier(),
		).
			From(userTable.identifier()).
			LeftJoin(join(HumanUserIDCol, UserIDCol)).
			LeftJoin(join(NotifyUserIDCol, UserIDCol)).
			LeftJoin("("+loginNamesQuery+") AS "+userLoginNamesTable.alias+" ON "+
				userLoginNamesUserIDCol.identifier()+" = "+UserIDCol.identifier()+" AND "+
				userLoginNamesInstanceIDCol.identifier()+" = "+UserInstanceIDCol.identifier(),
				loginNamesArgs...).
			LeftJoin("("+preferredLoginNameQuery+") AS "+userPreferredLoginNameTable.alias+" ON "+
				userPreferredLoginNameUserIDCol.identifier()+" = "+UserIDCol.identifier()+" AND "+
				userPreferredLoginNameInstanceIDCol.identifier()+" = "+UserInstanceIDCol.identifier()+db.Timetravel(call.Took(ctx)),
				preferredLoginNameArgs...).
			PlaceholderFormat(sq.Dollar),
<<<<<<< HEAD
		scanNotifyUser
}
=======
		func(row *sql.Row) (*NotifyUser, error) {
			u := new(NotifyUser)
			var count int
			loginNames := database.TextArray[string]{}
			preferredLoginName := sql.NullString{}

			humanID := sql.NullString{}
			firstName := sql.NullString{}
			lastName := sql.NullString{}
			nickName := sql.NullString{}
			displayName := sql.NullString{}
			preferredLanguage := sql.NullString{}
			gender := sql.NullInt32{}
			avatarKey := sql.NullString{}

			notifyUserID := sql.NullString{}
			notifyEmail := sql.NullString{}
			notifyVerifiedEmail := sql.NullString{}
			notifyPhone := sql.NullString{}
			notifyVerifiedPhone := sql.NullString{}
			notifyPasswordSet := sql.NullBool{}
>>>>>>> 61d86343

func scanNotifyUser(row *sql.Row) (*NotifyUser, error) {
	u := new(NotifyUser)
	var count int
	loginNames := database.StringArray{}
	preferredLoginName := sql.NullString{}

	humanID := sql.NullString{}
	firstName := sql.NullString{}
	lastName := sql.NullString{}
	nickName := sql.NullString{}
	displayName := sql.NullString{}
	preferredLanguage := sql.NullString{}
	gender := sql.NullInt32{}
	avatarKey := sql.NullString{}

	notifyUserID := sql.NullString{}
	notifyEmail := sql.NullString{}
	notifyVerifiedEmail := sql.NullString{}
	notifyPhone := sql.NullString{}
	notifyVerifiedPhone := sql.NullString{}
	notifyPasswordSet := sql.NullBool{}

	err := row.Scan(
		&u.ID,
		&u.CreationDate,
		&u.ChangeDate,
		&u.ResourceOwner,
		&u.Sequence,
		&u.State,
		&u.Type,
		&u.Username,
		&loginNames,
		&preferredLoginName,
		&humanID,
		&firstName,
		&lastName,
		&nickName,
		&displayName,
		&preferredLanguage,
		&gender,
		&avatarKey,
		&notifyUserID,
		&notifyEmail,
		&notifyVerifiedEmail,
		&notifyPhone,
		&notifyVerifiedPhone,
		&notifyPasswordSet,
		&count,
	)

	if err != nil || count != 1 {
		if errs.Is(err, sql.ErrNoRows) || count != 1 {
			return nil, errors.ThrowNotFound(err, "QUERY-Dgqd2", "Errors.User.NotFound")
		}
		return nil, errors.ThrowInternal(err, "QUERY-Dbwsg", "Errors.Internal")
	}

	if !notifyUserID.Valid {
		return nil, errors.ThrowPreconditionFailed(nil, "QUERY-Sfw3f", "Errors.User.NotFound")
	}

	u.LoginNames = loginNames
	if preferredLoginName.Valid {
		u.PreferredLoginName = preferredLoginName.String
	}
	if humanID.Valid {
		u.FirstName = firstName.String
		u.LastName = lastName.String
		u.NickName = nickName.String
		u.DisplayName = displayName.String
		u.AvatarKey = avatarKey.String
		u.PreferredLanguage = language.Make(preferredLanguage.String)
		u.Gender = domain.Gender(gender.Int32)
	}
	u.LastEmail = notifyEmail.String
	u.VerifiedEmail = notifyVerifiedEmail.String
	u.LastPhone = notifyPhone.String
	u.VerifiedPhone = notifyVerifiedPhone.String
	u.PasswordSet = notifyPasswordSet.Bool

	return u, nil
}

func prepareUserUniqueQuery(ctx context.Context, db prepareDatabase) (sq.SelectBuilder, func(*sql.Row) (bool, error)) {
	return sq.Select(
			UserIDCol.identifier(),
			UserStateCol.identifier(),
			UserUsernameCol.identifier(),
			HumanUserIDCol.identifier(),
			HumanEmailCol.identifier(),
			HumanIsEmailVerifiedCol.identifier()).
			From(userTable.identifier()).
			LeftJoin(join(HumanUserIDCol, UserIDCol) + db.Timetravel(call.Took(ctx))).
			PlaceholderFormat(sq.Dollar),
		func(row *sql.Row) (bool, error) {
			userID := sql.NullString{}
			state := sql.NullInt32{}
			username := sql.NullString{}
			humanID := sql.NullString{}
			email := sql.NullString{}
			isEmailVerified := sql.NullBool{}

			err := row.Scan(
				&userID,
				&state,
				&username,
				&humanID,
				&email,
				&isEmailVerified,
			)
			if err != nil {
				if errs.Is(err, sql.ErrNoRows) {
					return true, nil
				}
				return false, errors.ThrowInternal(err, "QUERY-Cxces", "Errors.Internal")
			}
			return !userID.Valid, nil
		}
}

func prepareUsersQuery(ctx context.Context, db prepareDatabase) (sq.SelectBuilder, func(*sql.Rows) (*Users, error)) {
	loginNamesQuery, loginNamesArgs, err := prepareLoginNamesQuery()
	if err != nil {
		return sq.SelectBuilder{}, nil
	}
	preferredLoginNameQuery, preferredLoginNameArgs, err := preparePreferredLoginNamesQuery()
	if err != nil {
		return sq.SelectBuilder{}, nil
	}
	return sq.Select(
			UserIDCol.identifier(),
			UserCreationDateCol.identifier(),
			UserChangeDateCol.identifier(),
			UserResourceOwnerCol.identifier(),
			UserSequenceCol.identifier(),
			UserStateCol.identifier(),
			UserTypeCol.identifier(),
			UserUsernameCol.identifier(),
			userLoginNamesListCol.identifier(),
			userPreferredLoginNameCol.identifier(),
			HumanUserIDCol.identifier(),
			HumanFirstNameCol.identifier(),
			HumanLastNameCol.identifier(),
			HumanNickNameCol.identifier(),
			HumanDisplayNameCol.identifier(),
			HumanPreferredLanguageCol.identifier(),
			HumanGenderCol.identifier(),
			HumanAvatarURLCol.identifier(),
			HumanEmailCol.identifier(),
			HumanIsEmailVerifiedCol.identifier(),
			HumanPhoneCol.identifier(),
			HumanIsPhoneVerifiedCol.identifier(),
			MachineUserIDCol.identifier(),
			MachineNameCol.identifier(),
			MachineDescriptionCol.identifier(),
			MachineHasSecretCol.identifier(),
			MachineAccessTokenTypeCol.identifier(),
			countColumn.identifier()).
			From(userTable.identifier()).
			LeftJoin(join(HumanUserIDCol, UserIDCol)).
			LeftJoin(join(MachineUserIDCol, UserIDCol)).
			LeftJoin("("+loginNamesQuery+") AS "+userLoginNamesTable.alias+" ON "+
				userLoginNamesUserIDCol.identifier()+" = "+UserIDCol.identifier()+" AND "+
				userLoginNamesInstanceIDCol.identifier()+" = "+UserInstanceIDCol.identifier(),
				loginNamesArgs...).
			LeftJoin("("+preferredLoginNameQuery+") AS "+userPreferredLoginNameTable.alias+" ON "+
				userPreferredLoginNameUserIDCol.identifier()+" = "+UserIDCol.identifier()+" AND "+
				userPreferredLoginNameInstanceIDCol.identifier()+" = "+UserInstanceIDCol.identifier()+db.Timetravel(call.Took(ctx)),
				preferredLoginNameArgs...).
			PlaceholderFormat(sq.Dollar),
		func(rows *sql.Rows) (*Users, error) {
			users := make([]*User, 0)
			var count uint64
			for rows.Next() {
				u := new(User)
				loginNames := database.TextArray[string]{}
				preferredLoginName := sql.NullString{}

				humanID := sql.NullString{}
				firstName := sql.NullString{}
				lastName := sql.NullString{}
				nickName := sql.NullString{}
				displayName := sql.NullString{}
				preferredLanguage := sql.NullString{}
				gender := sql.NullInt32{}
				avatarKey := sql.NullString{}
				email := sql.NullString{}
				isEmailVerified := sql.NullBool{}
				phone := sql.NullString{}
				isPhoneVerified := sql.NullBool{}

				machineID := sql.NullString{}
				name := sql.NullString{}
				description := sql.NullString{}
				hasSecret := sql.NullBool{}
				accessTokenType := sql.NullInt32{}

				err := rows.Scan(
					&u.ID,
					&u.CreationDate,
					&u.ChangeDate,
					&u.ResourceOwner,
					&u.Sequence,
					&u.State,
					&u.Type,
					&u.Username,
					&loginNames,
					&preferredLoginName,
					&humanID,
					&firstName,
					&lastName,
					&nickName,
					&displayName,
					&preferredLanguage,
					&gender,
					&avatarKey,
					&email,
					&isEmailVerified,
					&phone,
					&isPhoneVerified,
					&machineID,
					&name,
					&description,
					&hasSecret,
					&accessTokenType,
					&count,
				)
				if err != nil {
					return nil, err
				}

				u.LoginNames = loginNames
				if preferredLoginName.Valid {
					u.PreferredLoginName = preferredLoginName.String
				}

				if humanID.Valid {
					u.Human = &Human{
						FirstName:         firstName.String,
						LastName:          lastName.String,
						NickName:          nickName.String,
						DisplayName:       displayName.String,
						AvatarKey:         avatarKey.String,
						PreferredLanguage: language.Make(preferredLanguage.String),
						Gender:            domain.Gender(gender.Int32),
						Email:             domain.EmailAddress(email.String),
						IsEmailVerified:   isEmailVerified.Bool,
						Phone:             domain.PhoneNumber(phone.String),
						IsPhoneVerified:   isPhoneVerified.Bool,
					}
				} else if machineID.Valid {
					u.Machine = &Machine{
						Name:            name.String,
						Description:     description.String,
						HasSecret:       hasSecret.Bool,
						AccessTokenType: domain.OIDCTokenType(accessTokenType.Int32),
					}
				}

				users = append(users, u)
			}

			if err := rows.Close(); err != nil {
				return nil, errors.ThrowInternal(err, "QUERY-frhbd", "Errors.Query.CloseRows")
			}

			return &Users{
				Users: users,
				SearchResponse: SearchResponse{
					Count: count,
				},
			}, nil
		}
}<|MERGE_RESOLUTION|>--- conflicted
+++ resolved
@@ -345,8 +345,7 @@
 	defer func() { span.EndWithError(err) }()
 
 	if shouldTriggerBulk {
-<<<<<<< HEAD
-		ctx = q.userTrigger(ctx)
+		triggerUserProjections(ctx)
 	}
 
 	_, userSpan := tracing.NewNamedSpan(ctx, "DatabaseQuery")
@@ -363,29 +362,6 @@
 	)
 	return user, err
 }
-
-func (q *Queries) userTrigger(ctx context.Context) context.Context {
-	wg := sync.WaitGroup{}
-	wg.Add(2)
-	go func() {
-		_, userSpan := tracing.NewNamedSpan(ctx, "TriggerUser")
-		ctx = projection.UserProjection.Trigger(ctx)
-		userSpan.End()
-		wg.Done()
-	}()
-	go func() {
-		_, loginNameSpan := tracing.NewNamedSpan(ctx, "TriggerLoginName")
-		ctx = projection.LoginNameProjection.Trigger(ctx)
-		loginNameSpan.End()
-		wg.Done()
-	}()
-	wg.Wait()
-	return ctx
-}
-=======
-		triggerUserProjections(ctx)
-	}
->>>>>>> 61d86343
 
 //go:embed user_by_login_name.sql
 var userByLoginNameQuery string
@@ -538,11 +514,7 @@
 	defer func() { span.EndWithError(err) }()
 
 	if shouldTriggered {
-<<<<<<< HEAD
-		ctx = q.userTrigger(ctx)
-=======
-		triggerUserProjections(ctx)
->>>>>>> 61d86343
+		ctx = triggerUserProjections(ctx)
 	}
 
 	_, userSpan := tracing.NewNamedSpan(ctx, "DatabaseQuery")
@@ -568,7 +540,7 @@
 	defer func() { span.EndWithError(err) }()
 
 	if shouldTriggered {
-		ctx = q.userTrigger(ctx)
+		ctx = triggerUserProjections(ctx)
 	}
 
 	loginNameSplit := strings.Split(loginName, "@")
@@ -1201,37 +1173,13 @@
 				userPreferredLoginNameInstanceIDCol.identifier()+" = "+UserInstanceIDCol.identifier()+db.Timetravel(call.Took(ctx)),
 				preferredLoginNameArgs...).
 			PlaceholderFormat(sq.Dollar),
-<<<<<<< HEAD
 		scanNotifyUser
 }
-=======
-		func(row *sql.Row) (*NotifyUser, error) {
-			u := new(NotifyUser)
-			var count int
-			loginNames := database.TextArray[string]{}
-			preferredLoginName := sql.NullString{}
-
-			humanID := sql.NullString{}
-			firstName := sql.NullString{}
-			lastName := sql.NullString{}
-			nickName := sql.NullString{}
-			displayName := sql.NullString{}
-			preferredLanguage := sql.NullString{}
-			gender := sql.NullInt32{}
-			avatarKey := sql.NullString{}
-
-			notifyUserID := sql.NullString{}
-			notifyEmail := sql.NullString{}
-			notifyVerifiedEmail := sql.NullString{}
-			notifyPhone := sql.NullString{}
-			notifyVerifiedPhone := sql.NullString{}
-			notifyPasswordSet := sql.NullBool{}
->>>>>>> 61d86343
 
 func scanNotifyUser(row *sql.Row) (*NotifyUser, error) {
 	u := new(NotifyUser)
 	var count int
-	loginNames := database.StringArray{}
+	loginNames := database.TextArray[string]{}
 	preferredLoginName := sql.NullString{}
 
 	humanID := sql.NullString{}
