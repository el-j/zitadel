--- conflicted
+++ resolved
@@ -2,13 +2,7 @@
 
 import (
 	"context"
-<<<<<<< HEAD
-=======
-	"encoding/json"
 	"time"
-
-	"github.com/zitadel/zitadel/internal/eventstore"
->>>>>>> 99e1c654
 
 	"github.com/zitadel/zitadel/internal/crypto"
 	"github.com/zitadel/zitadel/internal/errors"
@@ -287,11 +281,11 @@
 	*AuthRequestInfo
 }
 
-func (e *HumanOTPSMSCodeAddedEvent) Data() interface{} {
-	return e
-}
-
-func (e *HumanOTPSMSCodeAddedEvent) UniqueConstraints() []*eventstore.EventUniqueConstraint {
+func (e *HumanOTPSMSCodeAddedEvent) Payload() interface{} {
+	return e
+}
+
+func (e *HumanOTPSMSCodeAddedEvent) UniqueConstraints() []*eventstore.UniqueConstraint {
 	return nil
 }
 
@@ -326,11 +320,11 @@
 	*AuthRequestInfo
 }
 
-func (e *HumanOTPSMSCodeSentEvent) Data() interface{} {
-	return e
-}
-
-func (e *HumanOTPSMSCodeSentEvent) UniqueConstraints() []*eventstore.EventUniqueConstraint {
+func (e *HumanOTPSMSCodeSentEvent) Payload() interface{} {
+	return e
+}
+
+func (e *HumanOTPSMSCodeSentEvent) UniqueConstraints() []*eventstore.UniqueConstraint {
 	return nil
 }
 
@@ -481,11 +475,11 @@
 	*AuthRequestInfo
 }
 
-func (e *HumanOTPEmailCodeAddedEvent) Data() interface{} {
-	return e
-}
-
-func (e *HumanOTPEmailCodeAddedEvent) UniqueConstraints() []*eventstore.EventUniqueConstraint {
+func (e *HumanOTPEmailCodeAddedEvent) Payload() interface{} {
+	return e
+}
+
+func (e *HumanOTPEmailCodeAddedEvent) UniqueConstraints() []*eventstore.UniqueConstraint {
 	return nil
 }
 
@@ -520,11 +514,11 @@
 	*AuthRequestInfo
 }
 
-func (e *HumanOTPEmailCodeSentEvent) Data() interface{} {
-	return e
-}
-
-func (e *HumanOTPEmailCodeSentEvent) UniqueConstraints() []*eventstore.EventUniqueConstraint {
+func (e *HumanOTPEmailCodeSentEvent) Payload() interface{} {
+	return e
+}
+
+func (e *HumanOTPEmailCodeSentEvent) UniqueConstraints() []*eventstore.UniqueConstraint {
 	return nil
 }
 
