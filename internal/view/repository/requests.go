package repository

import (
	"context"
	"database/sql"
	"errors"
	"fmt"
	"strings"

	"github.com/jinzhu/gorm"
	"github.com/zitadel/logging"

	caos_errs "github.com/zitadel/zitadel/internal/errors"
)

<<<<<<< HEAD
=======
func PrepareGetByKey(table string, key ColumnKey, id string) func(db *gorm.DB, res interface{}) error {
	return func(db *gorm.DB, res interface{}) error {
		tx := db.BeginTx(context.Background(), &sql.TxOptions{ReadOnly: true})
		defer func() {
			if err := tx.Commit().Error; err != nil {
				logging.OnError(err).Info("commit failed")
			}
		}()

		err := tx.Table(table).
			Where(fmt.Sprintf("%s = ?", key.ToColumnName()), id).
			Take(res).
			Error
		if err == nil {
			return nil
		}
		if errors.Is(err, gorm.ErrRecordNotFound) {
			return caos_errs.ThrowNotFound(err, "VIEW-XRI9c", "object not found")
		}
		logging.LogWithFields("VIEW-xVShS", "AggregateID", id).WithError(err).Warn("get from view error")
		return caos_errs.ThrowInternal(err, "VIEW-J92Td", "Errors.Internal")
	}
}

>>>>>>> 99e1c654
func PrepareGetByQuery(table string, queries ...SearchQuery) func(db *gorm.DB, res interface{}) error {
	return func(db *gorm.DB, res interface{}) error {
		query := db.Table(table)
		for _, q := range queries {
			var err error
			query, err = SetQuery(query, q.GetKey(), q.GetValue(), q.GetMethod())
			if err != nil {
				return caos_errs.ThrowInvalidArgument(err, "VIEW-KaGue", "query is invalid")
			}
		}

		tx := query.BeginTx(context.Background(), &sql.TxOptions{ReadOnly: true})
		defer func() {
			if err := tx.Commit().Error; err != nil {
				logging.OnError(err).Info("commit failed")
			}
		}()

		err := tx.Take(res).Error
		if err == nil {
			return nil
		}
		if errors.Is(err, gorm.ErrRecordNotFound) {
			return caos_errs.ThrowNotFound(err, "VIEW-hodc6", "object not found")
		}
		logging.LogWithFields("VIEW-Mg6la", "table ", table).WithError(err).Warn("get from cache error")
		return caos_errs.ThrowInternal(err, "VIEW-qJBg9", "cache error")
	}
}

func PrepareBulkSave(table string) func(db *gorm.DB, objects ...interface{}) error {
	return func(db *gorm.DB, objects ...interface{}) error {
		db = db.Table(table)
		db = db.Begin()
		if err := db.Error; err != nil {
			return caos_errs.ThrowInternal(err, "REPOS-Fl0Is", "unable to begin")
		}
		for _, object := range objects {
			err := db.Save(object).Error
			if err != nil {
				return caos_errs.ThrowInternal(err, "VIEW-oJJSm", "unable to put object to view")
			}
		}
		if err := db.Commit().Error; err != nil {
			return caos_errs.ThrowInternal(err, "REPOS-IfhUE", "unable to commit")
		}
		return nil
	}
}

func PrepareSave(table string) func(db *gorm.DB, object interface{}) error {
	return func(db *gorm.DB, object interface{}) error {
		err := db.Table(table).Save(object).Error
		if err != nil {
			return caos_errs.ThrowInternal(err, "VIEW-2m9fs", "unable to put object to view")
		}
		return nil
	}
}

func PrepareSaveOnConflict(table string, conflictColumns, updateColumns []string) func(db *gorm.DB, object interface{}) error {
	updates := make([]string, len(updateColumns))
	for i, column := range updateColumns {
		updates[i] = column + "=excluded." + column
	}
	onConflict := fmt.Sprintf("ON CONFLICT (%s) DO UPDATE SET %s", strings.Join(conflictColumns, ","), strings.Join(updates, ","))
	return func(db *gorm.DB, object interface{}) error {
		err := db.Table(table).Set("gorm:insert_option", onConflict).Save(object).Error
		if err != nil {
			return caos_errs.ThrowInternal(err, "VIEW-AfC7G", "unable to put object to view")
		}
		return nil
	}
}

func PrepareDeleteByKey(table string, key ColumnKey, id interface{}) func(db *gorm.DB) error {
	return func(db *gorm.DB) error {
		err := db.Table(table).
			Where(fmt.Sprintf("%s = ?", key.ToColumnName()), id).
			Delete(nil).
			Error
		if err != nil {
			return caos_errs.ThrowInternal(err, "VIEW-die73", "could not delete object")
		}
		return nil
	}
}

func PrepareUpdateByKeys(table string, column ColumnKey, value interface{}, keys ...Key) func(db *gorm.DB) error {
	return func(db *gorm.DB) error {
		for _, key := range keys {
			db = db.Table(table).
				Where(fmt.Sprintf("%s = ?", key.Key.ToColumnName()), key.Value)
		}
		err := db.
			Update(column.ToColumnName(), value).
			Error
		if err != nil {
			return caos_errs.ThrowInternal(err, "VIEW-ps099xj", "could not update object")
		}
		return nil
	}
}

type Key struct {
	Key   ColumnKey
	Value interface{}
}

func PrepareDeleteByKeys(table string, keys ...Key) func(db *gorm.DB) error {
	return func(db *gorm.DB) error {
		for _, key := range keys {
			db = db.Table(table).
				Where(fmt.Sprintf("%s = ?", key.Key.ToColumnName()), key.Value)
		}
		err := db.
			Delete(nil).
			Error
		if err != nil {
			return caos_errs.ThrowInternal(err, "VIEW-die73", "could not delete object")
		}
		return nil
	}
}<|MERGE_RESOLUTION|>--- conflicted
+++ resolved
@@ -13,33 +13,6 @@
 	caos_errs "github.com/zitadel/zitadel/internal/errors"
 )
 
-<<<<<<< HEAD
-=======
-func PrepareGetByKey(table string, key ColumnKey, id string) func(db *gorm.DB, res interface{}) error {
-	return func(db *gorm.DB, res interface{}) error {
-		tx := db.BeginTx(context.Background(), &sql.TxOptions{ReadOnly: true})
-		defer func() {
-			if err := tx.Commit().Error; err != nil {
-				logging.OnError(err).Info("commit failed")
-			}
-		}()
-
-		err := tx.Table(table).
-			Where(fmt.Sprintf("%s = ?", key.ToColumnName()), id).
-			Take(res).
-			Error
-		if err == nil {
-			return nil
-		}
-		if errors.Is(err, gorm.ErrRecordNotFound) {
-			return caos_errs.ThrowNotFound(err, "VIEW-XRI9c", "object not found")
-		}
-		logging.LogWithFields("VIEW-xVShS", "AggregateID", id).WithError(err).Warn("get from view error")
-		return caos_errs.ThrowInternal(err, "VIEW-J92Td", "Errors.Internal")
-	}
-}
-
->>>>>>> 99e1c654
 func PrepareGetByQuery(table string, queries ...SearchQuery) func(db *gorm.DB, res interface{}) error {
 	return func(db *gorm.DB, res interface{}) error {
 		query := db.Table(table)
