--- conflicted
+++ resolved
@@ -26,37 +26,6 @@
 			recMonitor := monitor.WithField("version", spec.Version)
 
 			if spec.Version == "" {
-<<<<<<< HEAD
-				err := errors.New("No version provided for self-reconciling")
-				recMonitor.Error(err)
-				return err
-			}
-
-			imageRegistry := spec.CustomImageRegistry
-			if imageRegistry == "" {
-				imageRegistry = "ghcr.io"
-			}
-
-			if spec.SelfReconciling {
-				desiredTree := &tree.Tree{
-					Common: &tree.Common{
-						Kind:    "zitadel.caos.ch/Orb",
-						Version: "v0",
-					},
-				}
-
-				if err := kubernetes.EnsureZitadelOperatorArtifacts(monitor, treelabels.MustForAPI(desiredTree, mustZITADELOperator(&spec.Version)), k8sClient, spec.Version, spec.NodeSelector, spec.Tolerations, imageRegistry, gitops); err != nil {
-					recMonitor.Error(errors.Wrap(err, "Failed to deploy zitadel-operator into k8s-cluster"))
-					return err
-				}
-				recMonitor.Info("Applied zitadel-operator")
-			}
-			return nil
-		}, func(k8sClient kubernetes2.ClientInt) error {
-			if err := kubernetes.DestroyZitadelOperator(monitor, labels.MustForAPI(labels.NoopOperator("zitadel-operator"), "zitadel", "v0"), k8sClient, gitops); err != nil {
-				monitor.Error(errors.Wrap(err, "Failed to destroy zitadel-operator in k8s-cluster"))
-				return err
-=======
 				return mntr.ToUserError(errors.New("no version provided for self-reconciling"))
 			}
 
@@ -74,7 +43,6 @@
 		}, func(k8sClient kubernetes2.ClientInt) error {
 			if err := kubernetes.DestroyZitadelOperator(monitor, labels.MustForAPI(labels.NoopOperator("zitadel-operator"), "zitadel", "v0"), k8sClient, gitops); err != nil {
 				return fmt.Errorf("failed to destroy zitadel-operator in k8s-cluster: %w", err)
->>>>>>> 9ba81848
 			}
 			monitor.Info("Destroyed zitadel-operator")
 			return nil
