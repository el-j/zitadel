syntax = "proto3";

import "zitadel/object.proto";
import "validate/validate.proto";

import "protoc-gen-openapiv2/options/annotations.proto";

package zitadel.user.v1;

option go_package ="github.com/caos/zitadel/pkg/grpc/user";

message User {
    string id = 1 [
        (grpc.gateway.protoc_gen_openapiv2.options.openapiv2_field) = {
            example: "\"69629023906488334\"";
        }
    ];
    zitadel.v1.ObjectDetails details = 2;
    UserState state = 3 [
        (grpc.gateway.protoc_gen_openapiv2.options.openapiv2_field) = {
            description: "current state of the user";
        }
    ];
    string user_name = 4 [
        (grpc.gateway.protoc_gen_openapiv2.options.openapiv2_field) = {
            example: "\"mr_long_neck\"";
        }
    ];
    repeated string login_names = 5 [
        (grpc.gateway.protoc_gen_openapiv2.options.openapiv2_field) = {
            example: "[\"gigi@caos.ch\", \"gigi@caos-ag.zitadel.ch\"]";
        }
    ];
    string preferred_login_name = 6 [
        (grpc.gateway.protoc_gen_openapiv2.options.openapiv2_field) = {
            example: "\"gigi@caos.ch\"";
        }
    ];
    oneof type {
        Human human = 7 [
            (grpc.gateway.protoc_gen_openapiv2.options.openapiv2_field) = {
                description: "one of type use human or machine"
            }
        ];
        Machine machine = 8 [
            (grpc.gateway.protoc_gen_openapiv2.options.openapiv2_field) = {
                description: "one of type use human or machine"
            }
        ];
    }
}

enum UserState {
    USER_STATE_UNSPECIFIED = 0;
    USER_STATE_ACTIVE = 1;
    USER_STATE_INACTIVE = 2;
    USER_STATE_DELETED = 3;
    USER_STATE_LOCKED = 4;
    USER_STATE_SUSPEND = 5;
    USER_STATE_INITIAL = 6;
}

message Human {
    Profile profile = 1;
    Email email = 2;
    Phone phone = 3;
    Address address = 4;
}

message Machine {
    string name = 1 [
        (grpc.gateway.protoc_gen_openapiv2.options.openapiv2_field) = {
            example: "\"zitadel\"";
        }
    ];
    string description = 2 [
        (grpc.gateway.protoc_gen_openapiv2.options.openapiv2_field) = {
            example: "\"The one and only IAM\"";
        }
    ];
}

message Profile {
    string first_name = 1 [
        (grpc.gateway.protoc_gen_openapiv2.options.openapiv2_field) = {
            example: "\"Gigi\"";
        }
    ];
    string last_name = 2 [
        (grpc.gateway.protoc_gen_openapiv2.options.openapiv2_field) = {
            example: "\"Giraffe\"";
        }
    ];
    string nick_name = 3 [
        (grpc.gateway.protoc_gen_openapiv2.options.openapiv2_field) = {
            example: "\"long_neck\"";
        }
    ];
    string display_name = 4 [
        (grpc.gateway.protoc_gen_openapiv2.options.openapiv2_field) = {
            description: "a user can set his display name, if nothing is set ZITADEL computes \"first_name last_name\""
            example: "\"Gigi Giraffe\"";
        }
    ];
    string preferred_language = 5 [
        (grpc.gateway.protoc_gen_openapiv2.options.openapiv2_field) = {
            description: "language tag analog https://tools.ietf.org/html/rfc3066"
            example: "\"en\"";
        }
    ];
    Gender gender = 6 [
        (grpc.gateway.protoc_gen_openapiv2.options.openapiv2_field) = {
            description: "the gender of the human";
        }
    ];
}

message Email {
    string email = 1 [
        (grpc.gateway.protoc_gen_openapiv2.options.openapiv2_field) = {
            description: "email address of the user. (spec: https://tools.ietf.org/html/rfc2822#section-3.4.1)"
            example: "\"gigi@caos.ch\"";
        }
    ];
    bool is_email_verified = 2 [
        (grpc.gateway.protoc_gen_openapiv2.options.openapiv2_field) = {
            description: "Is true if the user verified his email or if the email is managed outside ZITADEL"
        }
    ];
}

message Phone {
    string phone = 1 [
        (grpc.gateway.protoc_gen_openapiv2.options.openapiv2_field) = {
            description: "mobile phone number of the user. (use global pattern of spec https://tools.ietf.org/html/rfc3966)"
            example: "\"+41 71 000 00 00\"";
        }
    ];
    bool is_phone_verified = 2 [
        (grpc.gateway.protoc_gen_openapiv2.options.openapiv2_field) = {
            description: "Is true if the user verified his phone or if the phone is managed outside ZITADEL"
        }
    ];
}

message Address {
    string country = 1 [
        (grpc.gateway.protoc_gen_openapiv2.options.openapiv2_field) = {
            description: "Don't use at the moment"
        }
    ];
    string locality = 2 [
        (grpc.gateway.protoc_gen_openapiv2.options.openapiv2_field) = {
            description: "Don't use at the moment"
        }
    ];
    string postal_code = 3 [
        (grpc.gateway.protoc_gen_openapiv2.options.openapiv2_field) = {
            description: "Don't use at the moment"
        }
    ];
    string region = 4 [
        (grpc.gateway.protoc_gen_openapiv2.options.openapiv2_field) = {
            description: "Don't use at the moment"
        }
    ];
    string street_address = 5 [
        (grpc.gateway.protoc_gen_openapiv2.options.openapiv2_field) = {
            description: "Don't use at the moment"
        }
    ];
}

enum Gender {
    GENDER_UNSPECIFIED = 0;
    GENDER_FEMALE = 1;
    GENDER_MALE = 2;
    GENDER_DIVERSE = 3;
}

message SearchQuery {
    oneof query {
        option (validate.required) = true;

        UserNameQuery user_name_query = 1;
        FirstNameQuery first_name_query = 2;
        LastNameQuery last_name_query = 3;
        NickNameQuery nick_name_query = 4;
        DisplayNameQuery display_name_query = 5;
        EmailQuery email_query = 6;
        StateQuery state_query = 7;
        TypeQuery type_query = 8;
    }
}

message UserNameQuery {
    string user_name = 1 [
        (validate.rules).string = {max_len: 200},
        (grpc.gateway.protoc_gen_openapiv2.options.openapiv2_field) = {
            max_length: 200;
            example: "\"mr_long_neck\"";
        }
    ];
    zitadel.v1.TextQueryMethod method = 2 [
        (validate.rules).enum.defined_only = true,
        (grpc.gateway.protoc_gen_openapiv2.options.openapiv2_field) = {
            description: "defines which text equality method is used";
        }
    ];
}

message FirstNameQuery {
    string first_name = 1 [
        (validate.rules).string = {max_len: 200},
        (grpc.gateway.protoc_gen_openapiv2.options.openapiv2_field) = {
            max_length: 200;
            example: "\"Gigi\"";
        }
    ];
    zitadel.v1.TextQueryMethod method = 2 [
        (validate.rules).enum.defined_only = true,
        (grpc.gateway.protoc_gen_openapiv2.options.openapiv2_field) = {
            description: "defines which text equality method is used";
        }
    ];
}

message LastNameQuery {
    string last_name = 1 [
        (validate.rules).string = {max_len: 200},
        (grpc.gateway.protoc_gen_openapiv2.options.openapiv2_field) = {
            max_length: 200;
            example: "\"Giraffe\"";
        }
    ];
    zitadel.v1.TextQueryMethod method = 2 [
        (validate.rules).enum.defined_only = true,
        (grpc.gateway.protoc_gen_openapiv2.options.openapiv2_field) = {
            description: "defines which text equality method is used";
        }
    ];
}

message NickNameQuery {
    string nick_name = 1 [(validate.rules).string = {max_len: 200}];
    zitadel.v1.TextQueryMethod method = 2 [
        (validate.rules).enum.defined_only = true,
        (grpc.gateway.protoc_gen_openapiv2.options.openapiv2_field) = {
            description: "defines which text equality method is used";
        }
    ];
}

message DisplayNameQuery {
    string display_name = 1 [
        (validate.rules).string = {max_len: 200},
        (grpc.gateway.protoc_gen_openapiv2.options.openapiv2_field) = {
            max_length: 200;
            example: "\"Gigi Giraffe\"";
        }
    ];
    zitadel.v1.TextQueryMethod method = 2 [
        (validate.rules).enum.defined_only = true,
        (grpc.gateway.protoc_gen_openapiv2.options.openapiv2_field) = {
            description: "defines which text equality method is used";
        }
    ];
}

message EmailQuery {
    string email_address = 1 [
        (validate.rules).string = {max_len: 200},
        (grpc.gateway.protoc_gen_openapiv2.options.openapiv2_field) = {
            description: "email address of the user. (spec: https://tools.ietf.org/html/rfc2822#section-3.4.1)"
            max_length: 200;
            example: "\"gigi@caos.ch\"";
        }
    ];
    zitadel.v1.TextQueryMethod method = 2 [
        (validate.rules).enum.defined_only = true,
        (grpc.gateway.protoc_gen_openapiv2.options.openapiv2_field) = {
            description: "defines which text equality method is used";
        }
    ];
}

//UserStateQuery is always equals
message StateQuery {
    UserState state = 1 [
        (validate.rules).enum.defined_only = true,
        (grpc.gateway.protoc_gen_openapiv2.options.openapiv2_field) = {
            description: "current state of the user";
        }
    ];
}

//UserTypeQuery is always equals
message TypeQuery {
    Type type = 1 [
        (validate.rules).enum.defined_only = true,
        (grpc.gateway.protoc_gen_openapiv2.options.openapiv2_field) = {
            description: "the type of the user";
        }
    ];
}

enum Type {
    TYPE_UNSPECIFIED = 0;
    TYPE_HUMAN = 1;
    TYPE_MACHINE = 2;
}

enum UserFieldName {
    USER_FIELD_NAME_UNSPECIFIED = 0;
    USER_FIELD_NAME_USER_NAME = 1;
    USER_FIELD_NAME_FIRST_NAME = 2;
    USER_FIELD_NAME_LAST_NAME = 3;
    USER_FIELD_NAME_NICK_NAME = 4;
    USER_FIELD_NAME_DISPLAY_NAME = 5;
    USER_FIELD_NAME_EMAIL = 6;
    USER_FIELD_NAME_STATE = 7;
    USER_FIELD_NAME_TYPE = 8;
}

message AuthFactor {
    AuthFactorState state = 1 [
        (grpc.gateway.protoc_gen_openapiv2.options.openapiv2_field) = {
            description: "current state of the auth factor";
        }
    ];
    oneof type {
        AuthFactorOTP otp = 2 [
            (grpc.gateway.protoc_gen_openapiv2.options.openapiv2_field) = {
                description: "one of type use otp or u2f"
            }
        ];
        AuthFactorU2F u2f = 3 [
            (grpc.gateway.protoc_gen_openapiv2.options.openapiv2_field) = {
                description: "one of type use otp or u2f"
            }
        ];
    }
}

enum AuthFactorState {
    AUTH_FACTOR_STATE_UNSPECIFIED = 0;
    AUTH_FACTOR_STATE_NOT_READY = 1;
    AUTH_FACTOR_STATE_READY = 2;
    AUTH_FACTOR_STATE_REMOVED = 3;
}

message AuthFactorOTP {}

message AuthFactorU2F {
    string id = 1 [
        (grpc.gateway.protoc_gen_openapiv2.options.openapiv2_field) = {
            example: "\"69629023906488334\""
        }
    ];
    string name = 2 [
        (grpc.gateway.protoc_gen_openapiv2.options.openapiv2_field) = {
            example: "\"fido key\""
        }
    ];
}

message WebAuthNKey {
<<<<<<< HEAD
    string id = 1 [
        (grpc.gateway.protoc_gen_openapiv2.options.openapiv2_field) = {
            example: "\"69629023906488334\""
        }
    ];
    bytes public_key = 2 [
        (grpc.gateway.protoc_gen_openapiv2.options.openapiv2_field) = {
            description: "json representation of public key credential creation options used by the webauthn client"
        }
    ];
=======
    bytes public_key = 1;
>>>>>>> 27fcf473
}

message WebAuthNVerification {
    bytes public_key_credential = 1 [
        (validate.rules).bytes.min_len = 55,
        (grpc.gateway.protoc_gen_openapiv2.options.openapiv2_field) = {
            description: "json representation of public key credential issued by the webauthn client";
            min_length: 55;
            max_length: 1048576; //1 mb
            //TODO: add example validate max
        }
    ];
    string token_name = 2 [
        (validate.rules).string = {min_len: 1, max_len: 200},
        (grpc.gateway.protoc_gen_openapiv2.options.openapiv2_field) = {
            min_length: 1;
            max_length: 200;
            example: "\"fido key\""
        }
    ];
}

message WebAuthNToken {
    string id = 1 [
        (grpc.gateway.protoc_gen_openapiv2.options.openapiv2_field) = {
            example: "\"69629023906488334\""
        }
    ];
    AuthFactorState state = 2 [
        (grpc.gateway.protoc_gen_openapiv2.options.openapiv2_field) = {
            description: "current state of the token";
        }
    ];
    string name = 3 [
        (grpc.gateway.protoc_gen_openapiv2.options.openapiv2_field) = {
            min_length: 1;
            max_length: 200;
            example: "\"fido key\""
        }
    ];
}

message Membership {
    string user_id = 1 [
        (grpc.gateway.protoc_gen_openapiv2.options.openapiv2_field) = {
            example: "\"69629023906488334\""
        }
    ];
    zitadel.v1.ObjectDetails details = 2;
    repeated string roles = 3 [
        (grpc.gateway.protoc_gen_openapiv2.options.openapiv2_field) = {
            example: "[\"IAM_OWNER\"]"
        }
    ];
    string display_name = 4 [
        (grpc.gateway.protoc_gen_openapiv2.options.openapiv2_field) = {
            description: "display name of the user"
            example: "\"Gigi Giraffe\"";
        }
    ];
    oneof type {
        bool iam = 5 [
            (grpc.gateway.protoc_gen_openapiv2.options.openapiv2_field) = {
                description: "one of type use iam, org id, project id or project grant id"
            }
        ];
        string org_id = 6 [
            (grpc.gateway.protoc_gen_openapiv2.options.openapiv2_field) = {
                description: "one of type use iam, org id, project id or project grant id"
            }
        ];
        string project_id = 7 [
            (grpc.gateway.protoc_gen_openapiv2.options.openapiv2_field) = {
                description: "one of type use iam, org id, project id or project grant id"
            }
        ];
        string project_grant_id = 8 [
            (grpc.gateway.protoc_gen_openapiv2.options.openapiv2_field) = {
                description: "one of type use iam, org id, project id or project grant id"
            }
        ];
    }
}

message MembershipQuery {
    oneof query {
        option (validate.required) = true;

        MembershipOrgQuery org_query = 1;
        MembershipProjectQuery project_query = 2;
        MembershipProjectGrantQuery project_grant_query = 3;
        MembershipIAMQuery iam_query = 4;
    }
}

// this query is always equals
message MembershipOrgQuery {
    string org_id = 1 [
        (validate.rules).string = {max_len: 200},
        (grpc.gateway.protoc_gen_openapiv2.options.openapiv2_field) = {
            example: "\"69629023906488334\""
        }
    ];
}

// this query is always equals
message MembershipProjectQuery {
    string project_id = 1 [
        (validate.rules).string = {max_len: 200},
        (grpc.gateway.protoc_gen_openapiv2.options.openapiv2_field) = {
            example: "\"69629023906488334\""
        }
    ];
}

// this query is always equals
message MembershipProjectGrantQuery {
    string project_grant_id = 1 [
        (validate.rules).string = {max_len: 200},
        (grpc.gateway.protoc_gen_openapiv2.options.openapiv2_field) = {
            example: "\"69629023906488334\""
        }
    ];
}

// this query is always equals
message MembershipIAMQuery {
    bool iam = 1;
}

message Session {
    string session_id = 1 [
        (grpc.gateway.protoc_gen_openapiv2.options.openapiv2_field) = {
            example: "\"69629023906488334\""
        }
    ];
    string agent_id = 2 [
        (grpc.gateway.protoc_gen_openapiv2.options.openapiv2_field) = {
            example: "\"69629023906488334\""
        }
    ];
    SessionState auth_state = 3 [
        (grpc.gateway.protoc_gen_openapiv2.options.openapiv2_field) = {
            description: "current state of the session";
        }
    ];
    string user_id = 4 [
        (grpc.gateway.protoc_gen_openapiv2.options.openapiv2_field) = {
            example: "\"69629023906488334\""
        }
    ];
    string user_name = 5 [
        (grpc.gateway.protoc_gen_openapiv2.options.openapiv2_field) = {
            example: "\"mr_long_neck\"";
        }
    ];
    string login_name = 7 [
        (grpc.gateway.protoc_gen_openapiv2.options.openapiv2_field) = {
            example: "\"gigi@caos.ch\"";
        }
    ];
    string display_name = 8 [
        (grpc.gateway.protoc_gen_openapiv2.options.openapiv2_field) = {
            description: "the display name of the user"
            example: "\"Gigi Giraffe\"";
        }
    ];
    zitadel.v1.ObjectDetails details = 9;
}

enum SessionState {
    SESSION_STATE_UNSPECIFIED = 0;
    SESSION_STATE_ACTIVE = 1;
    SESSION_STATE_TERMINATED = 2;
}

message UserGrant {
<<<<<<< HEAD
    string grant_id = 1 [
        (grpc.gateway.protoc_gen_openapiv2.options.openapiv2_field) = {
            example: "\"69629023906488334\""
        }
    ];
=======
    string id = 1;
>>>>>>> 27fcf473
    zitadel.v1.ObjectDetails details = 2;
    repeated string role_keys = 3 [
        (grpc.gateway.protoc_gen_openapiv2.options.openapiv2_field) = {
            example: "[\"role.super.man\"]"
        }
    ];
    UserGrantState state = 4 [
        (grpc.gateway.protoc_gen_openapiv2.options.openapiv2_field) = {
            description: "current state of the user";
        }
    ];
    
    string user_id = 5 [
        (grpc.gateway.protoc_gen_openapiv2.options.openapiv2_field) = {
            example: "\"69629023906488334\""
        }
    ];
    string user_name = 6 [
        (grpc.gateway.protoc_gen_openapiv2.options.openapiv2_field) = {
            example: "\"mr_long_neck\"";
        }
    ];
    string first_name = 7 [
        (grpc.gateway.protoc_gen_openapiv2.options.openapiv2_field) = {
            example: "\"Gigi\"";
        }
    ];
    string last_name = 8 [
        (grpc.gateway.protoc_gen_openapiv2.options.openapiv2_field) = {
            example: "\"Giraffe\"";
        }
    ];
    string email = 9 [
        (validate.rules).string.email = true,
        (grpc.gateway.protoc_gen_openapiv2.options.openapiv2_field) = {
            description: "email address of the user. (spec: https://tools.ietf.org/html/rfc2822#section-3.4.1)"
            example: "\"gigi@caos.ch\"";
        }
    ];
    string display_name = 10 [
        (validate.rules).string = {max_len: 200},
        (grpc.gateway.protoc_gen_openapiv2.options.openapiv2_field) = {
            description: "display name of the user"
            example: "\"Gigi Giraffe\"";
        }
    ];
    
    string org_id = 11 [
        (grpc.gateway.protoc_gen_openapiv2.options.openapiv2_field) = {
            example: "\"69629023906488334\""
        }
    ];
    string org_name = 12 [
        (grpc.gateway.protoc_gen_openapiv2.options.openapiv2_field) = {
            example: "\"CAOS AG\"";
        }
    ];
    string org_domain = 13 [
        (grpc.gateway.protoc_gen_openapiv2.options.openapiv2_field) = {
            example: "\"caos.ch\"";
        }
    ];
    
<<<<<<< HEAD
    string project_id = 14 [
        (grpc.gateway.protoc_gen_openapiv2.options.openapiv2_field) = {
            example: "\"69629023906488334\""
        }
    ];
    string project_name = 15 [
        (grpc.gateway.protoc_gen_openapiv2.options.openapiv2_field) = {
            example: "\"ZITADEL\"";
        }
    ];
=======
    string project_id = 14;
    string project_name = 15;
    string project_grant_id = 16;
>>>>>>> 27fcf473
}

enum UserGrantState {
    USER_GRANT_STATE_UNSPECIFIED = 0;
    USER_GRANT_STATE_ACTIVE = 1;
    USER_GRANT_STATE_INACTIVE = 2;
}

message UserGrantQuery {
    oneof query {
        option (validate.required) = true;

        UserGrantProjectIDQuery project_id_query = 1;
        UserGrantUserIDQuery user_id_query = 2;
        UserGrantWithGrantedQuery with_granted_query = 3;
        UserGrantRoleKeyQuery role_key_query = 4;
        UserGrantProjectGrantIDQuery project_grant_id_query = 5;
        UserGrantUserNameQuery user_name_query = 6;
        UserGrantFirstNameQuery first_name_query = 7;
        UserGrantLastNameQuery last_name_query = 8;
        UserGrantEmailQuery email_query = 9;
        UserGrantOrgNameQuery org_name_query = 10;
        UserGrantOrgDomainQuery org_domain_query = 11;
        UserGrantProjectNameQuery project_name_query = 12;
        UserGrantDisplayNameQuery display_name_query = 13;
    }
}

message UserGrantProjectIDQuery {
    string project_id = 1 [
        (validate.rules).string = {max_len: 200},
        (grpc.gateway.protoc_gen_openapiv2.options.openapiv2_field) = {
            example: "\"69629023906488334\""
        }
    ];
}

message UserGrantUserIDQuery {
    string user_id = 1 [
        (validate.rules).string = {max_len: 200},
        (grpc.gateway.protoc_gen_openapiv2.options.openapiv2_field) = {
            example: "\"69629023906488334\""
        }
    ];
}

message UserGrantWithGrantedQuery {
    bool with_granted = 1;
}

message UserGrantRoleKeyQuery {
    string role_key = 1 [
        (validate.rules).string = {max_len: 200},
        (grpc.gateway.protoc_gen_openapiv2.options.openapiv2_field) = {
            example: "\"role.super.man\""
        }
    ];
    zitadel.v1.TextQueryMethod method = 2 [
        (validate.rules).enum.defined_only = true,
        (grpc.gateway.protoc_gen_openapiv2.options.openapiv2_field) = {
            description: "defines which text equality method is used"
        }
    ];
}

message UserGrantProjectGrantIDQuery {
    string project_grant_id = 1 [
        (validate.rules).string = {max_len: 200},
        (grpc.gateway.protoc_gen_openapiv2.options.openapiv2_field) = {
            example: "\"69629023906488334\""
        }
    ];
}

message UserGrantUserNameQuery {
    string user_name = 1 [
        (validate.rules).string = {max_len: 200},
        (grpc.gateway.protoc_gen_openapiv2.options.openapiv2_field) = {
            example: "\"mr_long_neck\""
        }
    ];
    zitadel.v1.TextQueryMethod method = 2 [
        (validate.rules).enum.defined_only = true,
        (grpc.gateway.protoc_gen_openapiv2.options.openapiv2_field) = {
            description: "defines which text equality method is used"
        }
    ];
}

message UserGrantFirstNameQuery {
    string first_name = 1 [
        (validate.rules).string = {max_len: 200},
        (grpc.gateway.protoc_gen_openapiv2.options.openapiv2_field) = {
            example: "\"Gigi\""
        }
    ];
    zitadel.v1.TextQueryMethod method = 2 [
        (validate.rules).enum.defined_only = true,
        (grpc.gateway.protoc_gen_openapiv2.options.openapiv2_field) = {
            description: "defines which text equality method is used"
        }
    ];
}

message UserGrantLastNameQuery {
    string last_name = 1 [
        (validate.rules).string = {max_len: 200},
        (grpc.gateway.protoc_gen_openapiv2.options.openapiv2_field) = {
            example: "\"Giraffe\""
        }
    ];
    zitadel.v1.TextQueryMethod method = 2 [
        (validate.rules).enum.defined_only = true,
        (grpc.gateway.protoc_gen_openapiv2.options.openapiv2_field) = {
            description: "defines which text equality method is used"
        }
    ];
}

message UserGrantEmailQuery {
    string email = 1 [
        (validate.rules).string = {max_len: 200},
        (grpc.gateway.protoc_gen_openapiv2.options.openapiv2_field) = {
            example: "\"gigi@caos.ch\""
        }
    ];
    zitadel.v1.TextQueryMethod method = 2 [
        (validate.rules).enum.defined_only = true,
        (grpc.gateway.protoc_gen_openapiv2.options.openapiv2_field) = {
            description: "defines which text equality method is used"
        }
    ];
}

message UserGrantOrgNameQuery {
    string org_name = 1 [
        (validate.rules).string = {max_len: 200},
        (grpc.gateway.protoc_gen_openapiv2.options.openapiv2_field) = {
            example: "\"cao\""
        }
    ];
    zitadel.v1.TextQueryMethod method = 2 [
        (validate.rules).enum.defined_only = true,
        (grpc.gateway.protoc_gen_openapiv2.options.openapiv2_field) = {
            description: "defines which text equality method is used"
        }
    ];
}

message UserGrantOrgDomainQuery {
    string org_domain = 1 [
        (validate.rules).string = {max_len: 200},
        (grpc.gateway.protoc_gen_openapiv2.options.openapiv2_field) = {
            example: "\"OS AG\""
        }
    ];
    zitadel.v1.TextQueryMethod method = 2 [
        (validate.rules).enum.defined_only = true,
        (grpc.gateway.protoc_gen_openapiv2.options.openapiv2_field) = {
            description: "defines which text equality method is used"
        }
    ];
}

message UserGrantProjectNameQuery {
    string project_name = 1 [
        (validate.rules).string = {max_len: 200},
        (grpc.gateway.protoc_gen_openapiv2.options.openapiv2_field) = {
            example: "\"ITADE\""
        }
    ];
    zitadel.v1.TextQueryMethod method = 2 [
        (validate.rules).enum.defined_only = true,
        (grpc.gateway.protoc_gen_openapiv2.options.openapiv2_field) = {
            example: "3"
        }
    ];
}

message UserGrantDisplayNameQuery {
    string display_name = 1 [
        (grpc.gateway.protoc_gen_openapiv2.options.openapiv2_field) = {
            description: "display name of a user"
            example: "\"Gigi Giraffe\"";
        }
    ];
    zitadel.v1.TextQueryMethod method = 2 [
        (validate.rules).enum.defined_only = true,
        (grpc.gateway.protoc_gen_openapiv2.options.openapiv2_field) = {
            description: "defines which equality method is used";
        }
    ];
}

//PLANNED: login name query<|MERGE_RESOLUTION|>--- conflicted
+++ resolved
@@ -365,20 +365,11 @@
 }
 
 message WebAuthNKey {
-<<<<<<< HEAD
-    string id = 1 [
-        (grpc.gateway.protoc_gen_openapiv2.options.openapiv2_field) = {
-            example: "\"69629023906488334\""
-        }
-    ];
-    bytes public_key = 2 [
+    bytes public_key = 1 [
         (grpc.gateway.protoc_gen_openapiv2.options.openapiv2_field) = {
             description: "json representation of public key credential creation options used by the webauthn client"
         }
     ];
-=======
-    bytes public_key = 1;
->>>>>>> 27fcf473
 }
 
 message WebAuthNVerification {
@@ -556,15 +547,11 @@
 }
 
 message UserGrant {
-<<<<<<< HEAD
-    string grant_id = 1 [
-        (grpc.gateway.protoc_gen_openapiv2.options.openapiv2_field) = {
-            example: "\"69629023906488334\""
-        }
-    ];
-=======
-    string id = 1;
->>>>>>> 27fcf473
+    string id = 1 [
+        (grpc.gateway.protoc_gen_openapiv2.options.openapiv2_field) = {
+            example: "\"69629023906488334\""
+        }
+    ];
     zitadel.v1.ObjectDetails details = 2;
     repeated string role_keys = 3 [
         (grpc.gateway.protoc_gen_openapiv2.options.openapiv2_field) = {
@@ -611,7 +598,6 @@
             example: "\"Gigi Giraffe\"";
         }
     ];
-    
     string org_id = 11 [
         (grpc.gateway.protoc_gen_openapiv2.options.openapiv2_field) = {
             example: "\"69629023906488334\""
@@ -627,8 +613,6 @@
             example: "\"caos.ch\"";
         }
     ];
-    
-<<<<<<< HEAD
     string project_id = 14 [
         (grpc.gateway.protoc_gen_openapiv2.options.openapiv2_field) = {
             example: "\"69629023906488334\""
@@ -639,11 +623,11 @@
             example: "\"ZITADEL\"";
         }
     ];
-=======
-    string project_id = 14;
-    string project_name = 15;
-    string project_grant_id = 16;
->>>>>>> 27fcf473
+    string project_grant_id = 16 [
+        (grpc.gateway.protoc_gen_openapiv2.options.openapiv2_field) = {
+            example: "\"69629023906488334\""
+        }
+    ];
 }
 
 enum UserGrantState {
